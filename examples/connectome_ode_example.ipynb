--- conflicted
+++ resolved
@@ -20,11 +20,7 @@
   },
   {
    "cell_type": "code",
-<<<<<<< HEAD
-   "execution_count": 2,
-=======
    "execution_count": 18,
->>>>>>> 6edb4022
    "metadata": {},
    "outputs": [
     {
@@ -62,26 +58,7 @@
   },
   {
    "cell_type": "code",
-<<<<<<< HEAD
-   "execution_count": 4,
-   "metadata": {},
-   "outputs": [],
-   "source": [
-    "with initialize(version_base=None, config_path=\"../config/\", job_name=\"testing\"):\n",
-    "    config = compose(\n",
-    "        config_name=\"config\",\n",
-    "        overrides=[\"data=mnist_conn\", \"model=conn\"],\n",
-    "    )\n",
-    "config = OmegaConf.to_container(config, resolve=True)\n",
-    "config = AttrDict(config)"
-   ]
-  },
-  {
-   "cell_type": "code",
-   "execution_count": 11,
-=======
    "execution_count": 19,
->>>>>>> 6edb4022
    "metadata": {},
    "outputs": [],
    "source": [
