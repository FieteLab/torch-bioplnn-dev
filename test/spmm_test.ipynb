--- conflicted
+++ resolved
@@ -34,22 +34,14 @@
   },
   {
    "cell_type": "code",
-<<<<<<< HEAD
-   "execution_count": 31,
-=======
    "execution_count": 11,
->>>>>>> c1b9e198
-   "metadata": {},
-   "outputs": [
-    {
-     "name": "stdout",
-     "output_type": "stream",
-     "text": [
-<<<<<<< HEAD
-      "Tue Dec 19 15:35:21 2023       \n",
-=======
+   "metadata": {},
+   "outputs": [
+    {
+     "name": "stdout",
+     "output_type": "stream",
+     "text": [
       "Thu Dec 21 18:57:30 2023       \n",
->>>>>>> c1b9e198
       "+-----------------------------------------------------------------------------+\n",
       "| NVIDIA-SMI 515.86.01    Driver Version: 515.86.01    CUDA Version: 11.7     |\n",
       "|-------------------------------+----------------------+----------------------+\n",
@@ -57,13 +49,8 @@
       "| Fan  Temp  Perf  Pwr:Usage/Cap|         Memory-Usage | GPU-Util  Compute M. |\n",
       "|                               |                      |               MIG M. |\n",
       "|===============================+======================+======================|\n",
-<<<<<<< HEAD
-      "|   0  NVIDIA A100 80G...  On   | 00000000:61:00.0 Off |                    0 |\n",
-      "| N/A   39C    P0    74W / 300W |   1027MiB / 81920MiB |      0%      Default |\n",
-=======
       "|   0  NVIDIA A100 80G...  On   | 00000000:C4:00.0 Off |                    0 |\n",
       "| N/A   57C    P0    86W / 300W |  77321MiB / 81920MiB |      0%      Default |\n",
->>>>>>> c1b9e198
       "|                               |                      |             Disabled |\n",
       "+-------------------------------+----------------------+----------------------+\n",
       "                                                                               \n",
@@ -72,11 +59,7 @@
       "|  GPU   GI   CI        PID   Type   Process name                  GPU Memory |\n",
       "|        ID   ID                                                   Usage      |\n",
       "|=============================================================================|\n",
-<<<<<<< HEAD
-      "|    0   N/A  N/A   1348592      C   ...s/pytorch-3.10/bin/python     1025MiB |\n",
-=======
       "|    0   N/A  N/A   3430060      C   ...s/pytorch-3.10/bin/python    77319MiB |\n",
->>>>>>> c1b9e198
       "+-----------------------------------------------------------------------------+\n"
      ]
     }
@@ -94,11 +77,7 @@
   },
   {
    "cell_type": "code",
-<<<<<<< HEAD
-   "execution_count": 34,
-=======
    "execution_count": 12,
->>>>>>> c1b9e198
    "metadata": {},
    "outputs": [],
    "source": [
@@ -110,11 +89,7 @@
   },
   {
    "cell_type": "code",
-<<<<<<< HEAD
-   "execution_count": 35,
-=======
    "execution_count": null,
->>>>>>> c1b9e198
    "metadata": {},
    "outputs": [
     {
@@ -156,22 +131,14 @@
   },
   {
    "cell_type": "code",
-<<<<<<< HEAD
-   "execution_count": 36,
-=======
    "execution_count": 31,
->>>>>>> c1b9e198
-   "metadata": {},
-   "outputs": [
-    {
-     "name": "stdout",
-     "output_type": "stream",
-     "text": [
-<<<<<<< HEAD
-      "2.93 ms ± 240 ns per loop (mean ± std. dev. of 7 runs, 1,000 loops each)\n"
-=======
+   "metadata": {},
+   "outputs": [
+    {
+     "name": "stdout",
+     "output_type": "stream",
+     "text": [
       "508 µs ± 237 ns per loop (mean ± std. dev. of 7 runs, 1,000 loops each)\n"
->>>>>>> c1b9e198
      ]
     }
    ],
@@ -181,22 +148,14 @@
   },
   {
    "cell_type": "code",
-<<<<<<< HEAD
-   "execution_count": 37,
-=======
    "execution_count": 32,
->>>>>>> c1b9e198
-   "metadata": {},
-   "outputs": [
-    {
-     "name": "stdout",
-     "output_type": "stream",
-     "text": [
-<<<<<<< HEAD
-      "1.33 ms ± 3.07 µs per loop (mean ± std. dev. of 7 runs, 1,000 loops each)\n"
-=======
+   "metadata": {},
+   "outputs": [
+    {
+     "name": "stdout",
+     "output_type": "stream",
+     "text": [
       "404 µs ± 232 ns per loop (mean ± std. dev. of 7 runs, 1,000 loops each)\n"
->>>>>>> c1b9e198
      ]
     }
    ],
@@ -206,22 +165,14 @@
   },
   {
    "cell_type": "code",
-<<<<<<< HEAD
-   "execution_count": 38,
-=======
    "execution_count": 33,
->>>>>>> c1b9e198
-   "metadata": {},
-   "outputs": [
-    {
-     "name": "stdout",
-     "output_type": "stream",
-     "text": [
-<<<<<<< HEAD
-      "2.94 ms ± 36.9 µs per loop (mean ± std. dev. of 7 runs, 100 loops each)\n"
-=======
+   "metadata": {},
+   "outputs": [
+    {
+     "name": "stdout",
+     "output_type": "stream",
+     "text": [
       "508 µs ± 444 ns per loop (mean ± std. dev. of 7 runs, 1,000 loops each)\n"
->>>>>>> c1b9e198
      ]
     }
    ],
@@ -231,22 +182,14 @@
   },
   {
    "cell_type": "code",
-<<<<<<< HEAD
-   "execution_count": 39,
-=======
    "execution_count": 34,
->>>>>>> c1b9e198
-   "metadata": {},
-   "outputs": [
-    {
-     "name": "stdout",
-     "output_type": "stream",
-     "text": [
-<<<<<<< HEAD
-      "1.34 ms ± 1.27 µs per loop (mean ± std. dev. of 7 runs, 1,000 loops each)\n"
-=======
+   "metadata": {},
+   "outputs": [
+    {
+     "name": "stdout",
+     "output_type": "stream",
+     "text": [
       "404 µs ± 238 ns per loop (mean ± std. dev. of 7 runs, 1,000 loops each)\n"
->>>>>>> c1b9e198
      ]
     }
    ],
@@ -256,27 +199,6 @@
   },
   {
    "cell_type": "code",
-<<<<<<< HEAD
-   "execution_count": 40,
-   "metadata": {},
-   "outputs": [
-    {
-     "ename": "KeyboardInterrupt",
-     "evalue": "",
-     "output_type": "error",
-     "traceback": [
-      "\u001b[0;31m---------------------------------------------------------------------------\u001b[0m",
-      "\u001b[0;31mKeyboardInterrupt\u001b[0m                         Traceback (most recent call last)",
-      "Cell \u001b[0;32mIn[40], line 1\u001b[0m\n\u001b[0;32m----> 1\u001b[0m \u001b[43mget_ipython\u001b[49m\u001b[43m(\u001b[49m\u001b[43m)\u001b[49m\u001b[38;5;241;43m.\u001b[39;49m\u001b[43mrun_line_magic\u001b[49m\u001b[43m(\u001b[49m\u001b[38;5;124;43m'\u001b[39;49m\u001b[38;5;124;43mtimeit\u001b[39;49m\u001b[38;5;124;43m'\u001b[39;49m\u001b[43m,\u001b[49m\u001b[43m \u001b[49m\u001b[38;5;124;43m'\u001b[39;49m\u001b[38;5;124;43mtorch_sparse.spmm(indices, values, num_neurons, num_neurons, dense_vector_as_matrix)\u001b[39;49m\u001b[38;5;124;43m'\u001b[39;49m\u001b[43m)\u001b[49m\n",
-      "File \u001b[0;32m/om2/user/valmiki/miniconda/envs/pytorch-3.10/lib/python3.10/site-packages/IPython/core/interactiveshell.py:2454\u001b[0m, in \u001b[0;36mInteractiveShell.run_line_magic\u001b[0;34m(self, magic_name, line, _stack_depth)\u001b[0m\n\u001b[1;32m   2452\u001b[0m     kwargs[\u001b[38;5;124m'\u001b[39m\u001b[38;5;124mlocal_ns\u001b[39m\u001b[38;5;124m'\u001b[39m] \u001b[38;5;241m=\u001b[39m \u001b[38;5;28mself\u001b[39m\u001b[38;5;241m.\u001b[39mget_local_scope(stack_depth)\n\u001b[1;32m   2453\u001b[0m \u001b[38;5;28;01mwith\u001b[39;00m \u001b[38;5;28mself\u001b[39m\u001b[38;5;241m.\u001b[39mbuiltin_trap:\n\u001b[0;32m-> 2454\u001b[0m     result \u001b[38;5;241m=\u001b[39m \u001b[43mfn\u001b[49m\u001b[43m(\u001b[49m\u001b[38;5;241;43m*\u001b[39;49m\u001b[43margs\u001b[49m\u001b[43m,\u001b[49m\u001b[43m \u001b[49m\u001b[38;5;241;43m*\u001b[39;49m\u001b[38;5;241;43m*\u001b[39;49m\u001b[43mkwargs\u001b[49m\u001b[43m)\u001b[49m\n\u001b[1;32m   2456\u001b[0m \u001b[38;5;66;03m# The code below prevents the output from being displayed\u001b[39;00m\n\u001b[1;32m   2457\u001b[0m \u001b[38;5;66;03m# when using magics with decorator @output_can_be_silenced\u001b[39;00m\n\u001b[1;32m   2458\u001b[0m \u001b[38;5;66;03m# when the last Python token in the expression is a ';'.\u001b[39;00m\n\u001b[1;32m   2459\u001b[0m \u001b[38;5;28;01mif\u001b[39;00m \u001b[38;5;28mgetattr\u001b[39m(fn, magic\u001b[38;5;241m.\u001b[39mMAGIC_OUTPUT_CAN_BE_SILENCED, \u001b[38;5;28;01mFalse\u001b[39;00m):\n",
-      "File \u001b[0;32m/om2/user/valmiki/miniconda/envs/pytorch-3.10/lib/python3.10/site-packages/IPython/core/magics/execution.py:1189\u001b[0m, in \u001b[0;36mExecutionMagics.timeit\u001b[0;34m(self, line, cell, local_ns)\u001b[0m\n\u001b[1;32m   1186\u001b[0m         \u001b[38;5;28;01mif\u001b[39;00m time_number \u001b[38;5;241m>\u001b[39m\u001b[38;5;241m=\u001b[39m \u001b[38;5;241m0.2\u001b[39m:\n\u001b[1;32m   1187\u001b[0m             \u001b[38;5;28;01mbreak\u001b[39;00m\n\u001b[0;32m-> 1189\u001b[0m all_runs \u001b[38;5;241m=\u001b[39m \u001b[43mtimer\u001b[49m\u001b[38;5;241;43m.\u001b[39;49m\u001b[43mrepeat\u001b[49m\u001b[43m(\u001b[49m\u001b[43mrepeat\u001b[49m\u001b[43m,\u001b[49m\u001b[43m \u001b[49m\u001b[43mnumber\u001b[49m\u001b[43m)\u001b[49m\n\u001b[1;32m   1190\u001b[0m best \u001b[38;5;241m=\u001b[39m \u001b[38;5;28mmin\u001b[39m(all_runs) \u001b[38;5;241m/\u001b[39m number\n\u001b[1;32m   1191\u001b[0m worst \u001b[38;5;241m=\u001b[39m \u001b[38;5;28mmax\u001b[39m(all_runs) \u001b[38;5;241m/\u001b[39m number\n",
-      "File \u001b[0;32m/om2/user/valmiki/miniconda/envs/pytorch-3.10/lib/python3.10/timeit.py:206\u001b[0m, in \u001b[0;36mTimer.repeat\u001b[0;34m(self, repeat, number)\u001b[0m\n\u001b[1;32m    204\u001b[0m r \u001b[38;5;241m=\u001b[39m []\n\u001b[1;32m    205\u001b[0m \u001b[38;5;28;01mfor\u001b[39;00m i \u001b[38;5;129;01min\u001b[39;00m \u001b[38;5;28mrange\u001b[39m(repeat):\n\u001b[0;32m--> 206\u001b[0m     t \u001b[38;5;241m=\u001b[39m \u001b[38;5;28;43mself\u001b[39;49m\u001b[38;5;241;43m.\u001b[39;49m\u001b[43mtimeit\u001b[49m\u001b[43m(\u001b[49m\u001b[43mnumber\u001b[49m\u001b[43m)\u001b[49m\n\u001b[1;32m    207\u001b[0m     r\u001b[38;5;241m.\u001b[39mappend(t)\n\u001b[1;32m    208\u001b[0m \u001b[38;5;28;01mreturn\u001b[39;00m r\n",
-      "File \u001b[0;32m/om2/user/valmiki/miniconda/envs/pytorch-3.10/lib/python3.10/site-packages/IPython/core/magics/execution.py:173\u001b[0m, in \u001b[0;36mTimer.timeit\u001b[0;34m(self, number)\u001b[0m\n\u001b[1;32m    171\u001b[0m gc\u001b[38;5;241m.\u001b[39mdisable()\n\u001b[1;32m    172\u001b[0m \u001b[38;5;28;01mtry\u001b[39;00m:\n\u001b[0;32m--> 173\u001b[0m     timing \u001b[38;5;241m=\u001b[39m \u001b[38;5;28;43mself\u001b[39;49m\u001b[38;5;241;43m.\u001b[39;49m\u001b[43minner\u001b[49m\u001b[43m(\u001b[49m\u001b[43mit\u001b[49m\u001b[43m,\u001b[49m\u001b[43m \u001b[49m\u001b[38;5;28;43mself\u001b[39;49m\u001b[38;5;241;43m.\u001b[39;49m\u001b[43mtimer\u001b[49m\u001b[43m)\u001b[49m\n\u001b[1;32m    174\u001b[0m \u001b[38;5;28;01mfinally\u001b[39;00m:\n\u001b[1;32m    175\u001b[0m     \u001b[38;5;28;01mif\u001b[39;00m gcold:\n",
-      "File \u001b[0;32m<magic-timeit>:1\u001b[0m, in \u001b[0;36minner\u001b[0;34m(_it, _timer)\u001b[0m\n",
-      "File \u001b[0;32m/om2/user/valmiki/miniconda/envs/pytorch-3.10/lib/python3.10/site-packages/torch_sparse/spmm.py:29\u001b[0m, in \u001b[0;36mspmm\u001b[0;34m(index, value, m, n, matrix)\u001b[0m\n\u001b[1;32m     27\u001b[0m out \u001b[38;5;241m=\u001b[39m matrix\u001b[38;5;241m.\u001b[39mindex_select(\u001b[38;5;241m-\u001b[39m\u001b[38;5;241m2\u001b[39m, col)\n\u001b[1;32m     28\u001b[0m out \u001b[38;5;241m=\u001b[39m out \u001b[38;5;241m*\u001b[39m value\u001b[38;5;241m.\u001b[39munsqueeze(\u001b[38;5;241m-\u001b[39m\u001b[38;5;241m1\u001b[39m)\n\u001b[0;32m---> 29\u001b[0m out \u001b[38;5;241m=\u001b[39m \u001b[43mscatter_add\u001b[49m\u001b[43m(\u001b[49m\u001b[43mout\u001b[49m\u001b[43m,\u001b[49m\u001b[43m \u001b[49m\u001b[43mrow\u001b[49m\u001b[43m,\u001b[49m\u001b[43m \u001b[49m\u001b[43mdim\u001b[49m\u001b[38;5;241;43m=\u001b[39;49m\u001b[38;5;241;43m-\u001b[39;49m\u001b[38;5;241;43m2\u001b[39;49m\u001b[43m,\u001b[49m\u001b[43m \u001b[49m\u001b[43mdim_size\u001b[49m\u001b[38;5;241;43m=\u001b[39;49m\u001b[43mm\u001b[49m\u001b[43m)\u001b[49m\n\u001b[1;32m     31\u001b[0m \u001b[38;5;28;01mreturn\u001b[39;00m out\n",
-      "File \u001b[0;32m/om2/user/valmiki/miniconda/envs/pytorch-3.10/lib/python3.10/site-packages/torch_scatter/scatter.py:26\u001b[0m, in \u001b[0;36mscatter_add\u001b[0;34m(src, index, dim, out, dim_size)\u001b[0m\n\u001b[1;32m     22\u001b[0m     \u001b[38;5;28;01melse\u001b[39;00m:\n\u001b[1;32m     23\u001b[0m         \u001b[38;5;28;01mreturn\u001b[39;00m out\u001b[38;5;241m.\u001b[39mscatter_add_(dim, index, src)\n\u001b[0;32m---> 26\u001b[0m \u001b[38;5;28;01mdef\u001b[39;00m \u001b[38;5;21mscatter_add\u001b[39m(src: torch\u001b[38;5;241m.\u001b[39mTensor, index: torch\u001b[38;5;241m.\u001b[39mTensor, dim: \u001b[38;5;28mint\u001b[39m \u001b[38;5;241m=\u001b[39m \u001b[38;5;241m-\u001b[39m\u001b[38;5;241m1\u001b[39m,\n\u001b[1;32m     27\u001b[0m                 out: Optional[torch\u001b[38;5;241m.\u001b[39mTensor] \u001b[38;5;241m=\u001b[39m \u001b[38;5;28;01mNone\u001b[39;00m,\n\u001b[1;32m     28\u001b[0m                 dim_size: Optional[\u001b[38;5;28mint\u001b[39m] \u001b[38;5;241m=\u001b[39m \u001b[38;5;28;01mNone\u001b[39;00m) \u001b[38;5;241m-\u001b[39m\u001b[38;5;241m>\u001b[39m torch\u001b[38;5;241m.\u001b[39mTensor:\n\u001b[1;32m     29\u001b[0m     \u001b[38;5;28;01mreturn\u001b[39;00m scatter_sum(src, index, dim, out, dim_size)\n\u001b[1;32m     32\u001b[0m \u001b[38;5;28;01mdef\u001b[39;00m \u001b[38;5;21mscatter_mul\u001b[39m(src: torch\u001b[38;5;241m.\u001b[39mTensor, index: torch\u001b[38;5;241m.\u001b[39mTensor, dim: \u001b[38;5;28mint\u001b[39m \u001b[38;5;241m=\u001b[39m \u001b[38;5;241m-\u001b[39m\u001b[38;5;241m1\u001b[39m,\n\u001b[1;32m     33\u001b[0m                 out: Optional[torch\u001b[38;5;241m.\u001b[39mTensor] \u001b[38;5;241m=\u001b[39m \u001b[38;5;28;01mNone\u001b[39;00m,\n\u001b[1;32m     34\u001b[0m                 dim_size: Optional[\u001b[38;5;28mint\u001b[39m] \u001b[38;5;241m=\u001b[39m \u001b[38;5;28;01mNone\u001b[39;00m) \u001b[38;5;241m-\u001b[39m\u001b[38;5;241m>\u001b[39m torch\u001b[38;5;241m.\u001b[39mTensor:\n",
-      "\u001b[0;31mKeyboardInterrupt\u001b[0m: "
-=======
    "execution_count": 35,
    "metadata": {},
    "outputs": [
@@ -285,7 +207,6 @@
      "output_type": "stream",
      "text": [
       "844 µs ± 568 ns per loop (mean ± std. dev. of 7 runs, 1,000 loops each)\n"
->>>>>>> c1b9e198
      ]
     }
    ],
