import math
import os
import random
from os import PathLike
from typing import List, Optional, Type, Union

import numpy as np
import torch
import torch.nn as nn
from torch.profiler import ProfilerActivity, profile

from bioplnn.typing import TensorInitFnType


def manual_seed(seed: int):
    """Set random seeds for reproducibility.

    Args:
        seed (int): The random seed to use.
    """
    torch.manual_seed(seed)
    torch.cuda.manual_seed(seed)
    torch.cuda.manual_seed_all(seed)
    np.random.seed(seed)
    random.seed(seed)


def manual_seed_deterministic(seed: int):
    """Set random seeds and configure PyTorch for deterministic execution.

    Args:
        seed (int): The random seed to use.
    """
    manual_seed(seed)
    torch.backends.cudnn.deterministic = True
    torch.backends.cudnn.benchmark = False
    torch.use_deterministic_algorithms(True)
    os.environ.setdefault("CUBLAS_WORKSPACE_CONFIG", ":4096:8")


def _get_single_activation_class(
    activation: Union[str, None],
) -> Type[nn.Module]:
    """Get a single activation function class from the nn module.

    Args:
        activation (str, optional): The name of the activation function to get.
            If None, returns nn.Identity. Defaults to None.

    Returns:
        Type[nn.Module]: The activation function class.

    Raises:
        ValueError: If the activation function is not found.
    """
    if activation is None:
        return nn.Identity
    modules = dir(nn)
    modules_lower = [
        module.lower()
        for module in modules
        if not module.startswith("_") and not module.startswith("__")
    ]
    module_count = modules_lower.count(activation.lower())
    if module_count == 0:
        raise ValueError(f"Activation function {activation} not found.")
    elif module_count == 1:
        module_idx = modules_lower.index(activation.lower())
        return getattr(nn, modules[module_idx])
    else:
        try:
            return getattr(nn, activation)
        except Exception:
            raise ValueError(
                f"Multiple activation functions with the (lowercase)"
                f" name {activation.lower()} found, and the"
                f" provided name {activation} could not be found."
            )


def get_activation_class(
    activation: Union[str, None],
) -> Union[Type[nn.Module], List[Type[nn.Module]]]:
    """Get one or more activation function classes.

    If activation is a string with commas, split and get each activation.

    Args:
        activation (str, optional): The name(s) of the activation function(s).
            If None, returns nn.Identity. Defaults to None.

    Returns:
        Union[Type[nn.Module], List[Type[nn.Module]]]: A single activation class
            or a list of activation classes if comma-separated.
    """
    if activation is None:
        return nn.Identity
    activations = [act.strip() for act in activation.split(",")]
    if len(activations) == 1:
        return _get_single_activation_class(activations[0])
    else:
        return [_get_single_activation_class(act) for act in activations]


def get_activation(
    activation: Union[str, None, nn.Module],
) -> nn.Module:
    """Get an initialized activation function module.

    Args:
        activation (Union[str, nn.Module], optional): The name(s) of the
            activation function(s) or an already initialized nn.Module. If the
            latter, the moduleis returned as is. If None, returns nn.Identity().

    Returns:
        nn.Module: The initialized activation function.
    """
    if isinstance(activation, nn.Module):
        return activation
    activation_classes = get_activation_class(activation)
    if isinstance(activation_classes, list):
        return nn.Sequential(*[act() for act in activation_classes])
    else:
        return activation_classes()


def init_tensor(
    init_fn: Union[str, TensorInitFnType], *args, **kwargs
) -> torch.Tensor:
    """Initialize a tensor with a specified initialization function.

    Args:
        init_fn (Union[str, TensorInitFnType]): The initialization function name
            or callable.
        *args: Arguments to pass to the initialization function (usually shape).
        **kwargs: Keyword arguments to pass to the initialization function.

    Returns:
        torch.Tensor: The initialized tensor.

    Raises:
        ValueError: If the initialization function is not supported.
    """

    if isinstance(init_fn, str):
        if init_fn == "zeros":
            return torch.zeros(*args, **kwargs)
        elif init_fn == "ones":
            return torch.ones(*args, **kwargs)
        elif init_fn == "randn":
            return torch.randn(*args, **kwargs)
        elif init_fn == "rand":
            return torch.rand(*args, **kwargs)
        else:
            raise ValueError(
                "Invalid initialization function string. Must be 'zeros', "
                "'ones', 'randn', or 'rand'."
            )

    try:
        return init_fn(*args, **kwargs)
    except TypeError as e:
        if "device" in kwargs:
            return init_fn(*args, **kwargs).to(kwargs["device"])
        else:
            raise e


def load_tensor(tensor: Union[torch.Tensor, PathLike]) -> torch.Tensor:
    """Load a tensor from a file or tensor.

    Args:
        tensor (Union[torch.Tensor, PathLike]): Tensor or path to file
            containing tensor.

    Returns:
        torch.Tensor: The original or loaded tensor.
    """
    if isinstance(tensor, torch.Tensor):
        return tensor
    else:
        return torch.load(tensor, weights_only=True).squeeze()


def idx_1D_to_2D_tensor(x: torch.Tensor, m: int, n: int) -> torch.Tensor:
    """Convert 1D indices to 2D coordinates.

    Args:
        x (torch.Tensor): 1D indices tensor.
        m (int): Number of rows in the 2D grid.
        n (int): Number of columns in the 2D grid.

    Returns:
        torch.Tensor: 2D coordinates tensor of shape (len(x), 2).
    """
    return torch.stack((x // m, x % n))


def idx_2D_to_1D_tensor(x: torch.Tensor, m: int, n: int) -> torch.Tensor:
    """Convert 2D coordinates to 1D indices.

    Args:
        x (torch.Tensor): 2D coordinates tensor of shape (N, 2).
        m (int): Number of rows in the 2D grid.
        n (int): Number of columns in the 2D grid.

    Returns:
        torch.Tensor: 1D indices tensor.
    """
    return x[0] * n + x[1]


def print_cuda_mem_stats(device: Optional[torch.device] = None):
    """Print CUDA memory statistics for debugging."""
    f, t = torch.cuda.mem_get_info(device)
    print(f"Free/Total: {f / (1024**3):.2f}GB/{t / (1024**3):.2f}GB")


def count_parameters(model):
    """Count the number of trainable parameters in a model.

    Args:
        model: PyTorch model.

    Returns:
        int: Number of trainable parameters.
    """
    total_params = 0
    for param in model.parameters():
        num_params = (
            param._nnz()
            if param.layout
            in (torch.sparse_coo, torch.sparse_csr, torch.sparse_csc)
            else param.numel()
        )
        total_params += num_params
    return total_params


def profile_fn(
    fn,
    sort_by="cuda_time_total",
    row_limit=50,
    profile_kwargs={},
    fn_kwargs={},
):
    """Profile a function with PyTorch's profiler.

    Args:
        fn: Function to profile.
        sort_by (str, optional): Column to sort results by. Defaults to
            "cuda_time_total".
        row_limit (int, optional): Maximum number of rows to display.
            Defaults to 50.
        **fn_kwargs: Keyword arguments to pass to the function.
    """
    with profile(
        activities=[ProfilerActivity.CPU, ProfilerActivity.CUDA],
        **profile_kwargs,
    ) as prof:
        fn(**fn_kwargs)
    print(prof.key_averages().table(sort_by=sort_by, row_limit=row_limit))


def create_random_topographic_hh_connectivity(
    sheet_size: tuple[int, int],
    synapse_std: float,
    synapses_per_neuron: int,
    self_recurrence: bool,
) -> torch.Tensor:
    """Create random topographic hidden-to-hidden connectivity.

    Args:
        sheet_size (tuple[int, int]): Size of the sheet-like neural layer (rows,
            columns).
        synapse_std (float): Standard deviation of the Gaussian distribution for
            sampling synapse connections.
        synapses_per_neuron (int): Number of incoming synapses per neuron.
        self_recurrence (bool): Whether neurons can connect to themselves.

    Returns:
        torch.Tensor: Sparse connectivity matrix in COO format.
    """
    # Generate random connectivity for hidden-to-hidden connections
    num_neurons = sheet_size[0] * sheet_size[1]

    idx_1d = torch.arange(num_neurons)
    idx = idx_1D_to_2D_tensor(idx_1d, sheet_size[0], sheet_size[1]).t()

    synapses = (
        torch.randn(num_neurons, 2, synapses_per_neuron) * synapse_std
        + idx.unsqueeze(-1)
    ).long()

    if self_recurrence:
        synapses = torch.cat([synapses, idx.unsqueeze(-1)], dim=2)

    synapses = synapses.clamp(
        torch.zeros(2).view(1, 2, 1),
        torch.tensor((sheet_size[0] - 1, sheet_size[1] - 1)).view(1, 2, 1),
    )
    synapses = idx_2D_to_1D_tensor(
        synapses.transpose(0, 1).flatten(1), sheet_size[0], sheet_size[1]
    ).view(num_neurons, -1)

    synapse_root = idx_1d.unsqueeze(-1).expand(-1, synapses.shape[1])

    indices_hh = torch.stack((synapses, synapse_root)).flatten(1)

    ## He initialization of values (synapses_per_neuron is the fan_in)
    values_hh = torch.randn(indices_hh.shape[1]) * math.sqrt(
        2 / synapses_per_neuron
    )

    connectivity_hh = torch.sparse_coo_tensor(
        indices_hh,
        values_hh,
        (num_neurons, num_neurons),
        check_invariants=True,
    ).coalesce()

    return connectivity_hh


def create_identity_ih_connectivity(
    input_size: int,
    num_neurons: int,
    input_indices: Optional[Union[torch.Tensor, PathLike]] = None,
) -> torch.Tensor:
    """Create identity connectivity for input-to-hidden connections.

    Args:
        input_size (int): Size of the input.
        num_neurons (int): Number of neurons in the hidden layer.
        input_indices (Union[torch.Tensor, PathLike], optional): Indices of
            neurons that receive input. If None, all neurons receive input from
            corresponding input indices. Defaults to None.

    Returns:
        torch.Tensor: Sparse connectivity matrix in COO format.

    Raises:
        ValueError: If input_indices are invalid.
    """
    # Generate identity connectivity for input-to-hidden connections
    indices_ih = torch.stack(
        (
            input_indices
            if input_indices is not None
            else torch.arange(input_size),
            torch.arange(input_size),
        )  # type: ignore
    )

    values_ih = torch.ones(indices_ih.shape[1])

    connectivity_ih = torch.sparse_coo_tensor(
        indices_ih,
        values_ih,
        (num_neurons, input_size),
        check_invariants=True,
    ).coalesce()

    return connectivity_ih

<<<<<<< HEAD

=======
>>>>>>> 09cb64b7
def initialize_connectome(
    num_neurons: int,
    cell_type_probs: np.ndarray,
    celltype_connectivity: np.ndarray,
    deterministic_type_assignment: bool = False,
) -> tuple[torch.Tensor, np.ndarray]:
    """Initialize a synthetic connectome as a sparse adjacency matrix.

    Args:
        num_neurons (int): Total number of neurons.
        cell_type_probs (np.ndarray): Proportion of each cell type, summing to 1.
        celltype_connectivity (np.ndarray): Cell-type to cell-type connectivity probabilities.
        deterministic_type_assignment (bool, optional): If True, assigns neurons deterministically based on cell_type_probs
            interpreted as exact counts rather than probabilities. Defaults to False.

    Returns:
        tuple[torch.sparse.FloatTensor, np.ndarray]: Sparse adjacency matrix of neuron-neuron connections
            and the assigned neuron types.
    """

    # Determine number of cell types
    num_cell_types = len(cell_type_probs)
<<<<<<< HEAD

    # Assign cell types to neurons
    if deterministic_type_assignment:
        neuron_counts = (np.array(cell_type_probs) * num_neurons).astype(int)
        neuron_types = np.concatenate(
            [
                np.full(count, i, dtype=int)
                for i, count in enumerate(neuron_counts)
            ]
        )
        np.random.shuffle(neuron_types)  # Shuffle to avoid ordering bias
    else:
        neuron_types = np.random.choice(
            num_cell_types, size=num_neurons, p=cell_type_probs
        )

    # Generate all possible neuron-neuron pairs
    row_indices, col_indices = np.meshgrid(
        np.arange(num_neurons), np.arange(num_neurons), indexing="ij"
    )
    row_indices = row_indices.flatten()
    col_indices = col_indices.flatten()

    # Get corresponding cell-type pairs
    src_types = neuron_types[row_indices]
    tgt_types = neuron_types[col_indices]

    # Get connection probabilities from the connectivity matrix
    probs = celltype_connectivity[src_types, tgt_types]

=======
    
    # Assign cell types to neurons
    if deterministic_type_assignment:
        neuron_counts = (np.array(cell_type_probs) * num_neurons).astype(int)
        neuron_types = np.concatenate([
            np.full(count, i, dtype=int) for i, count in enumerate(neuron_counts)
        ])
        np.random.shuffle(neuron_types)  # Shuffle to avoid ordering bias
    else:
        neuron_types = np.random.choice(num_cell_types, size=num_neurons, p=cell_type_probs)
    
    # Generate all possible neuron-neuron pairs
    row_indices, col_indices = np.meshgrid(np.arange(num_neurons), np.arange(num_neurons), indexing='ij')
    row_indices = row_indices.flatten()
    col_indices = col_indices.flatten()
    
    # Get corresponding cell-type pairs
    src_types = neuron_types[row_indices]
    tgt_types = neuron_types[col_indices]
    
    # Get connection probabilities from the connectivity matrix
    probs = celltype_connectivity[src_types, tgt_types]
    
>>>>>>> 09cb64b7
    # Sample connections
    mask = np.random.rand(len(probs)) < probs
    row_indices = row_indices[mask]
    col_indices = col_indices[mask]
<<<<<<< HEAD

=======
    
>>>>>>> 09cb64b7
    # Create sparse adjacency matrix
    indices = torch.tensor([row_indices, col_indices], dtype=torch.long)
    values = torch.ones(len(row_indices), dtype=torch.float)

    sparse_adj = torch.sparse_coo_tensor(
        indices,
        values,
        (num_neurons, num_neurons),
        check_invariants=True,
    ).coalesce()
<<<<<<< HEAD

=======
    
>>>>>>> 09cb64b7
    return sparse_adj, neuron_types<|MERGE_RESOLUTION|>--- conflicted
+++ resolved
@@ -363,10 +363,6 @@
 
     return connectivity_ih
 
-<<<<<<< HEAD
-
-=======
->>>>>>> 09cb64b7
 def initialize_connectome(
     num_neurons: int,
     cell_type_probs: np.ndarray,
@@ -389,7 +385,6 @@
 
     # Determine number of cell types
     num_cell_types = len(cell_type_probs)
-<<<<<<< HEAD
 
     # Assign cell types to neurons
     if deterministic_type_assignment:
@@ -420,40 +415,11 @@
     # Get connection probabilities from the connectivity matrix
     probs = celltype_connectivity[src_types, tgt_types]
 
-=======
-    
-    # Assign cell types to neurons
-    if deterministic_type_assignment:
-        neuron_counts = (np.array(cell_type_probs) * num_neurons).astype(int)
-        neuron_types = np.concatenate([
-            np.full(count, i, dtype=int) for i, count in enumerate(neuron_counts)
-        ])
-        np.random.shuffle(neuron_types)  # Shuffle to avoid ordering bias
-    else:
-        neuron_types = np.random.choice(num_cell_types, size=num_neurons, p=cell_type_probs)
-    
-    # Generate all possible neuron-neuron pairs
-    row_indices, col_indices = np.meshgrid(np.arange(num_neurons), np.arange(num_neurons), indexing='ij')
-    row_indices = row_indices.flatten()
-    col_indices = col_indices.flatten()
-    
-    # Get corresponding cell-type pairs
-    src_types = neuron_types[row_indices]
-    tgt_types = neuron_types[col_indices]
-    
-    # Get connection probabilities from the connectivity matrix
-    probs = celltype_connectivity[src_types, tgt_types]
-    
->>>>>>> 09cb64b7
     # Sample connections
     mask = np.random.rand(len(probs)) < probs
     row_indices = row_indices[mask]
     col_indices = col_indices[mask]
-<<<<<<< HEAD
-
-=======
-    
->>>>>>> 09cb64b7
+
     # Create sparse adjacency matrix
     indices = torch.tensor([row_indices, col_indices], dtype=torch.long)
     values = torch.ones(len(row_indices), dtype=torch.float)
@@ -464,9 +430,4 @@
         (num_neurons, num_neurons),
         check_invariants=True,
     ).coalesce()
-<<<<<<< HEAD
-
-=======
-    
->>>>>>> 09cb64b7
     return sparse_adj, neuron_types