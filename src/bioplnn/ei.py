--- conflicted
+++ resolved
@@ -1,16 +1,11 @@
+from math import prod
 from typing import Optional
 
 import torch
 import torch.nn as nn
 from torch.autograd import Variable
-<<<<<<< HEAD
-=======
-from typing import Optional
+
 from bioplnn.utils import get_activation_class
-
-
-from math import prod
->>>>>>> 7b00c597
 
 
 class LinearExc(nn.Linear):
@@ -84,37 +79,17 @@
         self.h_exc_dim = h_exc_dim
         self.h_inh_dim = h_inh_dim
         self.use_fb = use_fb
-<<<<<<< HEAD
-        self.euler = euler
-        self.dt = dt
-        if activation == "tanh":
-            self.activation = nn.Tanh()
-        elif activation == "relu":
-            print("Warning: using ReLU activation will have no effect")
-            self.activation = nn.ReLU()
-        else:
-            raise ValueError("Only 'tanh' and 'relu' activations are supported.")
-=======
         self.activation = get_activation_class(activation)()
->>>>>>> 7b00c597
 
         # Learnable membrane time constants for excitatory and inhibitory cell populations
         self.tau_exc = nn.Parameter(
             torch.randn((1, h_exc_dim, *input_size), requires_grad=True)
         )
         self.tau_inh = nn.Parameter(
-<<<<<<< HEAD
-            torch.randn((1, cur_inh_dim, *input_size), requires_grad=True) + 0.5
+            torch.randn((1, h_inh_dim, *input_size), requires_grad=True) + 0.5
         )
 
         # Initialize excitatory convolutional layers
-        exc_channels = input_dim + cur_exc_dim + (prev_inh_dim if use_h_prev else 0)
-=======
-            torch.randn((1, h_inh_dim, *input_size), requires_grad=True) + 0.5
-        )
-
-        # Initialize excitatory convolutional layers
->>>>>>> 7b00c597
         self.conv_exc = Conv2dPositive(
             in_channels=input_exc_dim + h_exc_dim,
             out_channels=h_exc_dim + h_inh_dim,
@@ -181,21 +156,12 @@
             torch.Tensor: The initialized inhibitory hidden state tensor.
         """
         return (
-<<<<<<< HEAD
-            Variable(torch.zeros(batch_size, (self.cur_exc_dim), *self.input_size)),
-            Variable(torch.zeros(batch_size, (self.cur_inh_dim), *self.input_size)),
-=======
             torch.zeros(batch_size, (self.h_exc_dim), *self.input_size),
             torch.zeros(batch_size, (self.h_inh_dim), *self.input_size),
         )
 
     def out_exc_dim_flat(self):
-        return (
-            self.h_exc_dim
-            * (self.input_size[0] // 2)
-            * (self.input_size[1] // 2)
->>>>>>> 7b00c597
-        )
+        return self.h_exc_dim * (self.input_size[0] // 2) * (self.input_size[1] // 2)
 
     def forward(
         self,
@@ -219,36 +185,15 @@
             torch.Tensor: Next hidden state of shape (b, c_hidden*2, h, w).
             torch.Tensor: Output tensor after pooling of shape (b, c_hidden*2, h', w').
         """
-<<<<<<< HEAD
-        exc_input = [input, h_cur_exc]
-        if self.use_h_prev:
-            if h_prev_exc is None:
-                raise ValueError("If use_h_prev is True, h_prev_exc must be provided.")
-            exc_input.append(h_prev_exc)
-
-        exc_input = torch.cat(exc_input, dim=1)
-        cnm = self.activation(self.conv_exc(exc_input, dim=1))
-=======
         # Compute the excitatory convolutions
         exc_input = torch.cat([input_exc, h_exc], dim=1)
         cnm = self.activation(self.conv_exc(exc_input))
->>>>>>> 7b00c597
 
         # Compute the feedback excitatory convolutions
         if self.use_fb:
             if fb_exc is None:
                 raise ValueError("If use_fb is True, fb_exc must be provided.")
-<<<<<<< HEAD
-            cnm += self.activation(self.fb_conv_exc(fb_exc, dim=1))
-
-        inh_input = []
-        if self.use_h_prev:
-            if h_prev_inh is None:
-                raise ValueError("If use_h_prev is True, h_prev_inh must be provided.")
-            inh_input.append(h_prev_inh)
-=======
             cnm += self.activation(self.fb_conv_exc(fb_exc))
->>>>>>> 7b00c597
 
         # Compute the inhibitory convolutions
         inh_input = torch.cat([input_inh, h_inh], dim=1)
@@ -271,20 +216,14 @@
 
         # Euler update for the cell state
         self.tau_exc = torch.sigmoid(self.tau_exc)
-        h_next_exc = (1 - self.tau_exc) * h_exc + (
-            self.tau_exc
-        ) * cnm_exc_with_inh
+        h_next_exc = (1 - self.tau_exc) * h_exc + (self.tau_exc) * cnm_exc_with_inh
 
         self.tau_inh = torch.sigmoid(self.tau_inh)
-        h_next_inh = (1 - self.tau_inh) * h_inh + (
-            self.tau_inh
-        ) * cnm_inh_with_inh
+        h_next_inh = (1 - self.tau_inh) * h_inh + (self.tau_inh) * cnm_inh_with_inh
 
         # Pool the output
         out = self.out_pool(torch.cat([h_next_exc, h_next_inh], dim=1))
-        out_exc, out_inh = torch.split(
-            out, [self.h_exc_dim, self.h_inh_dim], dim=1
-        )
+        out_exc, out_inh = torch.split(out, [self.h_exc_dim, self.h_inh_dim], dim=1)
 
         return h_next_exc, h_next_inh, out_exc, out_inh
 
@@ -303,23 +242,11 @@
         num_steps: int,
         num_classes: int,
         use_fb: bool = False,
-<<<<<<< HEAD
-        fb_exc_dim: int | list[int] | None = None,
-        fb_inh_dim: int | list[int] | None = None,
-        fb_exc_kernel_size: tuple[int, int] | list[tuple[int, int]] | None = None,
-        fb_inh_kernel_sizes: (
-            list[tuple[int, int]] | list[list[tuple[int, int]]] | None
-        ) = None,
-        fb_adjacency: torch.Tensor | None = None,
-=======
-        fb_exc_kernel_size: Optional[
-            tuple[int, int] | list[tuple[int, int]]
-        ] = None,
+        fb_exc_kernel_size: Optional[tuple[int, int] | list[tuple[int, int]]] = None,
         fb_inh_kernel_sizes: Optional[
             list[tuple[int, int]] | list[list[tuple[int, int]]]
         ] = None,
         fb_adjacency: Optional[torch.Tensor] = None,
->>>>>>> 7b00c597
         pool_kernel_size: tuple[int, int] | list[tuple[int, int]] = (5, 5),
         pool_stride: tuple[int, int] | list[tuple[int, int]] = (2, 2),
         bias: bool | list[bool] = True,
@@ -361,34 +288,19 @@
         self.pool_kernel_sizes = self._extend_for_multilayer(
             pool_kernel_size, num_layers
         )
-        self.pool_strides = self._extend_for_multilayer(
-            pool_stride, num_layers
-        )
+        self.pool_strides = self._extend_for_multilayer(pool_stride, num_layers)
         self.biases = self._extend_for_multilayer(bias, num_layers)
 
         activation_class = get_activation_class(activation)
         self.activation = activation_class()
 
         if use_fb:
-<<<<<<< HEAD
-            self.fb_exc_dims = self._extend_for_multilayer(fb_exc_dim, num_layers)
-            self.fb_inh_dims = self._extend_for_multilayer(fb_inh_dim, num_layers)
-=======
->>>>>>> 7b00c597
             self.fb_exc_kernel_sizes = self._extend_for_multilayer(
                 fb_exc_kernel_size, num_layers
             )
             self.fb_inh_kernel_sizes = self._extend_for_multilayer(
                 fb_inh_kernel_sizes, num_layers, depth=1
             )
-<<<<<<< HEAD
-
-        self.pool_kernel_sizes = self._extend_for_multilayer(
-            pool_kernel_size, num_layers
-        )
-        self.pool_strides = self._extend_for_multilayer(pool_stride, num_layers)
-        self.biases = self._extend_for_multilayer(bias, num_layers)
-=======
             if (
                 fb_adjacency.dim() != 2
                 or fb_adjacency.shape[0] != num_layers
@@ -419,22 +331,15 @@
                         kernel_size=1,
                         bias=True,
                     )
-                    self.fb_exc_convs[(i, j)] = nn.Sequential(
-                        upsample, conv_exc
-                    )
-                    self.fb_exc_convs[(i, j)] = nn.Sequential(
-                        upsample, conv_inh
-                    )
->>>>>>> 7b00c597
+                    self.fb_exc_convs[(i, j)] = nn.Sequential(upsample, conv_exc)
+                    self.fb_exc_convs[(i, j)] = nn.Sequential(upsample, conv_inh)
 
         self.layers = nn.ModuleList()
         for i in range(num_layers):
             self.layers.append(
                 Conv2dEIRNNCell(
                     input_size=input_size,
-                    input_exc_dim=(
-                        input_dim if i == 0 else self.exc_dims[i - 1]
-                    ),
+                    input_exc_dim=(input_dim if i == 0 else self.exc_dims[i - 1]),
                     input_inh_dim=(0 if i == 0 else self.inh_dims[i - 1]),
                     h_exc_dim=self.exc_dims[i],
                     h_inh_dim=self.inh_dims[i],
@@ -504,278 +409,6 @@
         Returns:
             torch.Tensor: Output tensor after pooling of shape (b, hidden_dim*2, h', w').
         """
-<<<<<<< HEAD
-        batch_size = input.size(0)
-        h_exc, h_inh = self._init_hidden(batch_size)
-        fb_exc = [
-            torch.zeros(batch_size, d, *self.input_size) for d in self.fb_exc_dims
-        ]
-        fb_inh = [
-            torch.zeros(batch_size, d, *self.input_size) for d in self.fb_inh_dims
-        ]
-
-        for _ in range(self.num_iterations):
-            for i, layer in enumerate(self.layers):
-                h_exc, h_inh = layer(
-                    input,
-                    h_cur_exc=h_exc[i],
-                    h_cur_inh=h_inh,
-                    h_prev_exc=h_exc if self.use_h_prev else None,
-                    h_prev_inh=h_inh if self.use_h_prev else None,
-                    fb_exc=fb_exc if self.use_fb else None,
-                    fb_inh=h_inh if self.use_fb else None,
-                )
-            fb_exc = [
-                torch.zeros(batch_size, d, *self.input_size) for d in self.fb_exc_dims
-            ]
-            fb_inh = [
-                torch.zeros(batch_size, d, *self.input_size) for d in self.fb_inh_dims
-            ]
-        return h_exc
-
-
-class RecAttnModel(nn.Module):
-    def __init__(
-        self,
-        input_size,
-        input_dim,
-        exc_column_dims,
-        inh_class_dims,
-        kernel_size,
-        inhib_conv_kernel_sizes,
-        inhib_scale_factors,
-        num_layers,
-        n_timesteps,
-        dtype,
-        num_classes,
-        fc_size,
-        batch_first=False,
-        bias=True,
-        return_all_layers=False,
-        euler=False,
-        dt=10,
-    ):
-        """
-        :param input_size: (int, int)
-            Height and width of input tensor as (height, width).
-        :param input_dim: int e.g. 256
-            Number of channels of input tensor.
-        :param hidden_dim: int e.g. 1024
-            Number of channels of hidden state.
-        :param kernel_size: (int, int)
-            Size of the convolutional kernel.
-        :param inhib_conv_kernel_sizes: List[(int, int)] or tuple((int, int))
-            Size of inhibitory convolutional kernels.
-        :param inhib_scale_factors: List[int]
-            the larger the kernel size, the lower the loss coefficient/scale:
-            || local inhibition || > || less local inhibition ||
-            where local = smaller kernel size and less local = larger kernel size.
-        :param num_layers: int
-            Number of recurrent layers
-        :param dtype: torch.cuda.FloatTensor or torch.FloatTensor
-            Whether or not to use cuda.
-        :param batch_first: bool
-            if the first position of array is batch or not
-        :param bias: bool
-            Whether or not to add the bias.
-        :param return_all_layers: bool
-            if return hidden and cell states for all layers
-        """
-        super(RecAttnModel, self).__init__()
-
-        self.criterion = nn.CrossEntropyLoss()
-
-        # self.height, self.width = input_size
-        self.input_size = input_size
-        self.input_dim = input_dim
-        self.exc_column_dims = exc_column_dims
-        self.inh_class_dims = inh_class_dims
-        self.hidden_dim = [
-            n_e + n_i for n_e, n_i in zip(exc_column_dims, inh_class_dims)
-        ]
-        self.kernel_size = kernel_size
-
-        # Make sure that both `kernel_size` and `hidden_dim` are lists having len == num_layers
-        self.kernel_size = self._extend_for_multilayer(self.kernel_size, num_layers)
-        self.hidden_dim = self._extend_for_multilayer(self.hidden_dim, num_layers)
-        if not len(self.kernel_size) == len(self.hidden_dim) == num_layers:
-            raise ValueError("Inconsistent list length.")
-
-        self.inhib_conv_kernel_sizes = inhib_conv_kernel_sizes
-        self.inhib_scale_factors = inhib_scale_factors
-        assert len(self.inhib_scale_factors) == len(self.inhib_conv_kernel_sizes)
-
-        self.dtype = dtype
-        self.num_layers = num_layers
-        self.batch_first = batch_first
-        self.bias = bias
-        self.return_all_layers = return_all_layers
-        self.n_timesteps = n_timesteps
-
-        cell_list = []
-        attn_blocks = []
-
-        # TODO: readout only from the exc cells, not both exc and inh
-        self.fc = nn.Linear(
-            self.hidden_dim[-1] * self.input_size[-1] // 2 * self.input_size[-1] // 2,
-            fc_size,
-        )
-        self.classification = nn.Linear(fc_size, num_classes)
-
-        self.readout_layer = nn.Sequential(
-            self.fc,
-            nn.ReLU(inplace=True),
-            nn.Dropout(p=0.5),
-            self.classification,
-        )
-
-        # input_size seems to be constant here? -- need to fix
-
-        for i in range(0, self.num_layers):
-            # cur_input_dim = input_dim if i == 0 else hidden_dim[i - 1]
-            cur_input_dim = self.input_dim[i]
-            xh = xw = self.input_size[i]
-            cell_list.append(
-                ConvRNNEICell(
-                    input_size=(xh, xw),
-                    input_dim=cur_input_dim,
-                    exc_column_dim=self.exc_column_dims[i],
-                    inh_class_dim=self.inh_class_dims[i],
-                    kernel_size=self.kernel_size[i],
-                    inhib_conv_kernel_sizes=self.inhib_conv_kernel_sizes,
-                    bias=self.bias,
-                    dtype=self.dtype,
-                    euler=euler,
-                    dt=dt,
-                )
-            )
-            attn_blocks.append(SimpleAttentionalGain(xh // 2, self.hidden_dim[i]))
-
-        # convert python list to pytorch module
-        self.cell_list = nn.ModuleList(cell_list)
-        self.attn_blocks = nn.ModuleList(attn_blocks)
-
-    def forward(self, cue, mixture, hidden_state=None):
-        """
-        :param cue: (b, c, h, w)
-        :param mixture: (b, c, h, w)
-        :param hidden_state:
-        :return: layer_output_list, last_state_list
-        """
-
-        # Implement stateful ConvGRU
-        if hidden_state is not None:
-            raise NotImplementedError()
-        else:
-            hidden_state = self._init_hidden(batch_size=cue.size(0))
-
-        ######
-        #  process the cue (prime the cRNN)
-        ######
-        cue_activities = []
-        seq_len = self.n_timesteps
-        cur_layer_input = cue
-
-        for layer_idx in range(self.num_layers):
-            h = hidden_state[layer_idx]
-            output_inner = []
-            for t in range(seq_len):
-                # input current hidden and cell state then compute
-                # the next hidden and cell state through ConvGRUCell forward function
-                if layer_idx == 0:
-                    h, out = self.cell_list[layer_idx](
-                        input_tensor=cur_layer_input, h_cur=h
-                    )
-                else:
-                    h, out = self.cell_list[layer_idx](
-                        input_tensor=cur_layer_input[:, t, ...], h_cur=h
-                    )
-                # output_inner.append(h)
-                output_inner.append(out)
-
-            cur_layer_input = torch.stack(output_inner, dim=1)
-            # cue_activities.append([h])
-            cue_activities.append([out])
-
-        ######
-        #  process the mixture (get cRNN to do the task)
-        ######
-        cur_layer_input = mixture
-        layer_output_list, last_state_list = [], []
-
-        for layer_idx in range(self.num_layers):
-            h = hidden_state[layer_idx]
-            output_inner = []
-
-            for t in range(seq_len):
-                if layer_idx == 0:
-                    h, out = self.cell_list[layer_idx](
-                        input_tensor=cur_layer_input, h_cur=h
-                    )
-                else:
-                    h, out = self.cell_list[layer_idx](
-                        input_tensor=cur_layer_input[:, t, ...], h_cur=h
-                    )
-
-                ###################
-                # Attention block #
-                ###################
-                # h = self.attn_blocks[layer_idx](cue_activities[layer_idx], h)
-                out = self.attn_blocks[layer_idx](cue_activities[layer_idx][0], out)
-
-                output_inner.append(out)
-
-            layer_output = torch.stack(output_inner, dim=1)
-            cur_layer_input = layer_output
-
-            layer_output_list.append(layer_output)
-            last_state_list.append([h])
-
-        if not self.return_all_layers:
-            layer_output_list = layer_output_list[-1:]
-            last_state_list = last_state_list[-1:]
-
-        return layer_output_list, last_state_list
-
-    def _init_hidden(self, batch_size):
-        init_states = []
-        for i in range(self.num_layers):
-            init_states.append(self.cell_list[i].init_hidden(batch_size))
-        return init_states
-
-    @staticmethod
-    def _check_kernel_size_consistency(kernel_size):
-        if not (
-            isinstance(kernel_size, tuple)
-            or (
-                isinstance(kernel_size, list)
-                and all([isinstance(elem, tuple) for elem in kernel_size])
-            )
-        ):
-            raise ValueError("`kernel_size` must be tuple or list of tuples")
-
-    @staticmethod
-    def _extend_for_multilayer(param, num_layers):
-        if not isinstance(param, list):
-            param = [param] * num_layers
-        return param
-
-    def loss_function(self, cue, mixture, label):
-        # mse = nn.MSELoss()
-
-        out, hidden = self.forward(cue, mixture=mixture)
-
-        # pick last layer, last timepoint
-        out = out[-1][:, -1, ...]
-        out = out.view(out.size(0), -1)
-        out = self.readout_layer(out)
-
-        inhib_loss = 0
-        for cell in self.cell_list:
-            for scale, conv in zip(self.inhib_scale_factors, cell.inhib_convs):
-                inhib_loss += (
-                    scale * torch.linalg.norm(conv.weight, dim=(-2, -1), ord=2).mean()
-=======
         batch_size = cue.size(0)
         h_excs, h_inhs = self._init_hidden(batch_size)
         fb_prev_excs, fb_prev_inhs = self._init_fb(batch_size)
@@ -795,7 +428,6 @@
                     h_inh=h_inhs[i],
                     fb_exc=fb_prev_excs[i] if self.use_fb else None,
                     fb_inh=fb_prev_inhs[i] if self.use_fb else None,
->>>>>>> 7b00c597
                 )
                 for j in self.fb_adjacency[i]:
                     fb_excs[j] += self.fb_exc_convs[(i, j)](out_exc)
