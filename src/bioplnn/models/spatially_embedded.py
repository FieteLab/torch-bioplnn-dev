import warnings
from collections import defaultdict
from collections.abc import Mapping, Sequence
from dataclasses import asdict, dataclass, field
from math import ceil
from typing import Any, Optional, Union

import numpy as np
import pandas as pd
import torch
from torch import nn
from torch.nn import functional as F

from bioplnn.typing import (
    Array2dType,
    InterAreaParam,
    ScalarOrArray2dType,
    ScalarOrListLike,
    TensorInitFnType,
)
from bioplnn.utils import (
    check_possible_values,
    expand_array_2d,
    expand_list,
    get_activation,
    init_tensor,
)


class Conv2dRectify(nn.Conv2d):
    """Applies a 2d convolution with nonnegative weights and biases."""

    def forward(self, *args, **kwargs):
        """Forward pass of the layer.

        Args:
            *args: Positional arguments passed to `nn.Conv2d`.
            **kwargs: Keyword arguments passed to `nn.Conv2d`.

        Returns:
            The convolution output.
        """
        self.weight.data.clamp_(min=0.0)
        if self.bias is not None:
            self.bias.data.clamp_(min=0.0)
        return super().forward(*args, **kwargs)


@dataclass
class SpatiallyEmbeddedAreaConfig:
    """Configuration for `SpatiallyEmbeddedArea`.

    This class defines the configuration for a spatially embedded area. It
    specifies the size of the input data, the number of input and output
    channels, the connectivity matrix for the circuit motif, and the parameters
    for the neuron types.

    The default configuration corresponds to a spatially embedded area with
    one excitatory neuron type which is stimulated by the input and by itself
    (lateral connections).

<<<<<<< HEAD
    Args:
        in_size: Size of the input data (height, width).
        in_channels: Number of input channels.
        out_channels: Number of output channels.
        feedback_channels: Number of feedback channels. Defaults to
            None.
        in_class (CellTypeParam[str], optional): Class of input signal. Can be
            "excitatory", "inhibitory", or "hybrid". Defaults to "hybrid".
        feedback_class (str, optional): Class of feedback signal. Can be
            "excitatory", "inhibitory", or "hybrid". Defaults to "hybrid".
        num_cell_types (int, optional): Number of cell types. Defaults to 1.
        num_cell_subtypes (CellTypeParam[int], optional):
            Number of subtypes for each cell type. Defaults to 16.
        cell_type_class (CellTypeParam[str], optional): Class of cell type. Can be
            "excitatory", "inhibitory", or "hybrid". Defaults to "hybrid".
        cell_type_density (CellTypeParam[str], optional):
            Spatial density of each cell type. Can be "same" or "half". Defaults to
            "same".
        cell_type_nonlinearity (CellTypeParam[Optional[Union[str, nn.Module]]], optional):
            Nonlinearity to apply to each cell type's activity after adding the
            impact of all connected inputs/cell types in the circuit motif.
            Defaults to "Sigmoid".
        inter_cell_type_connectivity (InterCellTypeParam[Union[int, bool]], optional):
            Connectivity matrix for the circuit motif whose shape is
            (1 + int(use_feedback) + num_cell_types, num_cell_types + 1). Here,
=======
    Any of the parameters annotated with `ScalarOrListLike` can be either a
    single value that applies to all neuron types, or a list of values that
    apply to each neuron type.

    Any of the parameters annotated with `ScalarOrArray2dType` can be either a
    single value that applies to all connections in the circuit motif, or a
    2D array that applies to each connection in the circuit motif.

    Attributes:
        in_size: Spatial size of the input data (height, width).
            This size determines the spatial sizes of the feedback signal, the
            neuronal states, and the output.
        in_channels: Number of input channels.
        out_channels: Number of output channels.
        feedback_channels: Number of feedback channels. If provided, this area
            must receive feedback from another area.
        in_class: Class of input signal. Can be
            "excitatory", "inhibitory", or "hybrid".
        feedback_class: Class of feedback signal. Can be
            "excitatory", "inhibitory", or "hybrid".
        num_neuron_types: Number of neuron types.
        num_neuron_subtypes: Number of subtypes for each neuron type.
        neuron_type_class: Class of neuron type. Can be
            "excitatory", "inhibitory", or "hybrid".
        neuron_type_density: Spatial density of each neuron type. Can be "same"
            or "half".
        neuron_type_nonlinearity: Nonlinearity to apply to each neuron type's
            activity after adding the impact of all connected inputs/neuron
            types in the circuit motif.
        inter_neuron_type_connectivity: Connectivity matrix for the circuit motif.
            The shape should be
            (1 + int(use_feedback) + num_neuron_types, num_neuron_types + 1). Here,
>>>>>>> 7c24a648
            rows represent source types and columns represent destination types.
            A True entry in the matrix indicates a connection from the source to
            the destination.
            The first row corresponds to the input, the second row corresponds to
            the feedback (if feedback_channels > 0), and the remaining rows
            correspond to the neuron types.
            The first num_neuron_types columns correspond to the neuron types
            and the last column corresponds to the output. To get a template of
            the connectivity matrix for your configuration with appropriate row
            and column labels, use the `inter_neuron_type_connectivity_template_df`
            method of this class.
        inter_neuron_type_spatial_extents: Spatial extent for each circuit motif connection.
        inter_neuron_type_nonlinearity: Nonlinearity for each circuit motif connection.
        inter_neuron_type_bias: Whether to add a bias term for each circuit motif connection.
        tau_mode: Mode determining which parts of
            neuron activity share a time constant. Can be "type" (one tau for each neuron type),
            "subtype" (one tau per neuron subtype), "spatial" (one tau per spatial location), or
            "subtype_spatial" (one tau per neuron subtype and spatial location)
        tau_init_fn: Initialization mode for the membrane time constants.
        out_nonlinearity: Nonlinearity to apply to the output.
        default_neuron_state_init_fn: Initialization mode for the hidden state.
        default_feedback_state_init_fn: Initialization mode for the feedback state.
        default_output_state_init_fn: Initialization mode for the output state.

    Examples:
        >>> connectivity_df = SpatiallyEmbeddedAreaConfig.inter_neuron_type_connectivity_template_df(
        ...     use_feedback=False,
        ...     num_neuron_types=2,
        ... )
        >>> print(connectivity_df)
                        destination
        source          neuron_0  neuron_1  output
        input           False     False     False
        neuron_0        False     False     False
        neuron_1        False     False     False
        >>> connectivity_df.loc["input", "neuron_0"] = True
        >>> connectivity_df.loc["neuron_0", "neuron_0"] = True
        >>> connectivity_df.loc["neuron_0", "neuron_1"] = True
        >>> connectivity_df.loc["neuron_1", "neuron_0"] = True
        >>> connectivity_df.loc["neuron_0", "output"] = True
        >>> config = SpatiallyEmbeddedAreaConfig(
        ...     in_size=(32, 32),
        ...     in_channels=3,
        ...     out_channels=16,
        ...     inter_neuron_type_connectivity=connectivity_df.to_numpy(),
        ... )
    """

    # Input, output, and feedback parameters
    in_size: tuple[int, int]
    in_channels: int
    out_channels: int
    feedback_channels: Optional[int] = None
    in_class: str = "hybrid"
    feedback_class: str = "hybrid"

    # Neuron type parameters
    num_neuron_types: int = 1
    num_neuron_subtypes: ScalarOrListLike[int] = 16
    neuron_type_class: ScalarOrListLike[str] = "hybrid"
    neuron_type_density: ScalarOrListLike[str] = "same"
    neuron_type_nonlinearity: ScalarOrListLike[
        Optional[Union[str, nn.Module]]
    ] = "Sigmoid"
    tau_mode: ScalarOrListLike[str] = "subtype"
    tau_init_fn: ScalarOrListLike[Union[str, TensorInitFnType]] = "ones"

    # Circuit motif connectivity parameters
    inter_neuron_type_connectivity: Array2dType[Union[int, bool]] = field(
        default_factory=lambda: [[1, 0], [1, 1]]
    )
    inter_neuron_type_spatial_extents: ScalarOrArray2dType[tuple[int, int]] = (
        3,
        3,
    )
    inter_neuron_type_nonlinearity: ScalarOrArray2dType[
        Optional[Union[str, nn.Module]]
    ] = None
    inter_neuron_type_bias: ScalarOrArray2dType[bool] = True
    out_nonlinearity: Optional[Union[str, nn.Module]] = None
    default_neuron_state_init_fn: Union[str, TensorInitFnType] = "zeros"
    default_feedback_state_init_fn: Union[str, TensorInitFnType] = "zeros"
    default_output_state_init_fn: Union[str, TensorInitFnType] = "zeros"

    def asdict(self) -> dict[str, Any]:
        """Converts the configuration object to a dictionary.

        Returns:
            dict[str, Any]: Dictionary representation of the configuration.
        """
        return asdict(self)

    @staticmethod
    def inter_neuron_type_connectivity_template_df(
        use_feedback: bool, num_neuron_types: int
    ) -> pd.DataFrame:
        """Samples the inter-neuron type connectivity matrix.

        Returns:
            pd.DataFrame: DataFrame representation of the connectivity matrix.
        """
        row_labels = (
            ["input"]
            + (["feedback"] if use_feedback else [])
            + [f"neuron_{i}" for i in range(num_neuron_types)]
        )
        column_labels = [f"neuron_{i}" for i in range(num_neuron_types)] + [
            "output"
        ]

        return pd.DataFrame(
            np.zeros((len(row_labels), len(column_labels)), dtype=np.bool),
            index=row_labels,
            columns=column_labels,
        )


class SpatiallyEmbeddedArea(nn.Module):
<<<<<<< HEAD
    """Implements a biologically-plausible, spatially embedded neural area.

    This module implements the core computational unit of the SpatiallyEmbeddedRNN.
    It supports multiple neuron types (excitatory, inhibitory, and hybrid) with
    configurable connectivity patterns, activation functions, and time constants.

    Args:
        config: Configuration object that
            specifies the area architecture and parameters. See
            SpatiallyEmbeddedAreaConfig for details. If None, parameters must be
            provided as keyword arguments.
        **kwargs: Keyword arguments that can be used to override or provide
            parameters not specified in the config object. These will be used to
            populate the config if one is not provided.

    The module implements:
=======
    """A biologically-plausible, spatially embedded neural area.

    This module imposes a series of biologically-inspired constraints on
    artificial neural networks. At its core, it is a collection of 2D (hence
    spatially embedded) convolutional layers organized into a 'circuit
    motif'. Here, 'circuit motif' refers to the connectivity pattern between
    the input, feedback, neuron types, and output within a distinct neural
    area. For example, if we have two neuron types, an excitatory and an
    inhibitory, then the circuit motif determines which neuron types receive
    input, which neuron types receive feedback, which neuron types are connected
    to which other neuron types, and which neuron types project to the output of
    the area.

    ### Some key features:

>>>>>>> 7c24a648
    - Configurable neuron types (excitatory/inhibitory/hybrid)
    - Configurable spatial extents of lateral connections (same/half)
    - Convolutional connectivity between neuron populations
    - Recurrent dynamics with learnable time constants
    - Optional feedback connections
    - Customizable activation functions

    Attributes:
        in_size: Spatial size of the input data (height, width).
        in_channels: Number of input channels.
        out_channels: Number of output channels.
        feedback_channels: Number of feedback channels.
        use_feedback: Whether this area receives feedback from another area.
        in_class: Class of input signal ("excitatory", "inhibitory", or "hybrid").
        feedback_class: Class of feedback signal ("excitatory", "inhibitory", or "hybrid").
        out_nonlinearity: Nonlinearity applied to the output.

        num_neuron_types: Number of neuron types in the area.
        num_neuron_subtypes: Number of subtypes for each neuron type.
        neuron_type_class: Class of each neuron type ("excitatory", "inhibitory", or "hybrid").
        neuron_type_density: Spatial density of each neuron type ("same" or "half").
        neuron_type_nonlinearity: Nonlinearity for each neuron type's activity.
        neuron_type_size: Spatial size of each neuron type.

        num_rows_connectivity: Number of rows in the connectivity matrix.
        num_cols_connectivity: Number of columns in the connectivity matrix.
        inter_neuron_type_connectivity: Connectivity matrix for the circuit motif.
        inter_neuron_type_spatial_extents: Spatial extent for each circuit motif connection.
        inter_neuron_type_nonlinearity: Nonlinearity for each circuit motif connection.
        inter_neuron_type_bias: Whether to add a bias term for each circuit motif connection.

        tau_mode: Mode determining which parts of neuron activity share a time constant.
        tau_init_fn: Initialization for the membrane time constants.
        tau: Learnable time constants for each neuron type.

        default_neuron_state_init_fn: Default initialization for neuron states.
        default_feedback_state_init_fn: Default initialization for feedback states.
        default_output_state_init_fn: Default initialization for output states.

        convs: Convolutional layers representing connections between neuron types.
        out_convs: Convolutional layers connecting to the output.

    Example:
    '''
    >>> config = SpatiallyEmbeddedAreaConfig(
    ...     in_size=(32, 32),
    ...     in_channels=3,
    ...     out_channels=16,
    ...     num_neuron_types=2,
    ...     num_neuron_subtypes=16,
    ...     neuron_type_class=["excitatory", "inhibitory"],
    ...     neuron_type_density=["same", "half"],
    ...     neuron_type_nonlinearity=,
    ...     inter_neuron_type_connectivity=[[1, 0, 0], [1, 1, 1], [1, 0, 0]],
    ...     inter_neuron_type_spatial_extents=(3, 3),
    ... )
    >>> area = SpatiallyEmbeddedArea(config)
    >>> print(area.summary())
    '''
    """

    def __init__(
        self, config: Optional[SpatiallyEmbeddedAreaConfig] = None, **kwargs
    ):
        """Initialize the SpatiallyEmbeddedArea.

        Args:
            config: Configuration object that specifies the area architecture and parameters.
                See SpatiallyEmbeddedAreaConfig for details. If None, parameters must be
                provided as keyword arguments.
            **kwargs: Keyword arguments to instantiate the configuration if
                `config` is not provided. Cannot provide both `config` and
                keyword arguments.

        Raises:
            ValueError: If an invalid configuration is provided.
        """

        super().__init__()

        if config is None:
            config = SpatiallyEmbeddedAreaConfig(**kwargs)
        elif kwargs:
            raise ValueError(
                "Cannot provide both config and keyword arguments. Please provide "
                "only one of the two."
            )

        #####################################################################
        # Input, output, and feedback parameters
        #####################################################################

        self.in_size = config.in_size
        self.in_channels = config.in_channels
        self.out_channels = config.out_channels
        self.feedback_channels = (
            config.feedback_channels
            if config.feedback_channels is not None
            else 0
        )
        self.use_feedback = self.feedback_channels > 0

        self.in_class = config.in_class
        check_possible_values(
            "in_class",
            (self.in_class,),
            ("excitatory", "inhibitory", "hybrid"),
        )
        self.feedback_class = config.feedback_class
        check_possible_values(
            "feedback_class",
            (self.feedback_class,),
            ("excitatory", "inhibitory", "hybrid"),
        )

        self.out_nonlinearity = get_activation(config.out_nonlinearity)

        #####################################################################
        # Neuron type parameters
        #####################################################################

        self.num_neuron_types = config.num_neuron_types

        # Format neuron type
        self.num_neuron_subtypes = expand_list(
            config.num_neuron_subtypes, self.num_neuron_types
        )
        self.neuron_type_class = expand_list(
            config.neuron_type_class, self.num_neuron_types
        )
        check_possible_values(
            "neuron_type_class",
            self.neuron_type_class,
            ("excitatory", "inhibitory", "hybrid"),
        )
        self.neuron_type_density = expand_list(
            config.neuron_type_density, self.num_neuron_types
        )
        # TODO: Add support for quarter
        check_possible_values(
            "neuron_type_density",
            self.neuron_type_density,
            ("same", "half"),
        )
        neuron_type_nonlinearity = expand_list(
            config.neuron_type_nonlinearity, self.num_neuron_types
        )
        self.neuron_type_nonlinearity = nn.ModuleList(
            [
                get_activation(nonlinearity)
                for nonlinearity in neuron_type_nonlinearity
            ]
        )

        # Save number of "types" for the input to and output from the area
        self.num_rows_connectivity = (
            1 + int(self.use_feedback) + self.num_neuron_types
        )  # input + feedback + neurons
        self.num_cols_connectivity = (
            self.num_neuron_types + 1
        )  # neurons + output

        # Calculate half spatial size
        self.half_size = (
            ceil(self.in_size[0] / 2),
            ceil(self.in_size[1] / 2),
        )

        self.neuron_type_size = [
            self.in_size
            if self.neuron_type_density[i] == "same"
            else self.half_size
            for i in range(self.num_neuron_types)
        ]

        #####################################################################
        # Circuit motif connectivity
        #####################################################################

        # Format circuit connectivity
        self.inter_neuron_type_connectivity = np.array(
            config.inter_neuron_type_connectivity
        )
        if self.inter_neuron_type_connectivity.shape != (
            self.num_rows_connectivity,
            self.num_cols_connectivity,
        ):
            raise ValueError(
                "The shape of inter_neuron_type_connectivity must match the number of "
                "rows and columns in the connectivity matrix."
            )

        # Format connectivity variables to match circuit connectivity
        self.inter_neuron_type_spatial_extents = expand_array_2d(
            config.inter_neuron_type_spatial_extents,
            self.inter_neuron_type_connectivity.shape[0],
            self.inter_neuron_type_connectivity.shape[1],
            depth=1,
        )
        self.inter_neuron_type_nonlinearity = expand_array_2d(
            config.inter_neuron_type_nonlinearity,
            self.inter_neuron_type_connectivity.shape[0],
            self.inter_neuron_type_connectivity.shape[1],
        )
        self.inter_neuron_type_bias = expand_array_2d(
            config.inter_neuron_type_bias,
            self.inter_neuron_type_connectivity.shape[0],
            self.inter_neuron_type_connectivity.shape[1],
        )

        #####################################################################
        # Circuit motif convolutions
        # Here, we represent the circuit connectivity between neuron classes
        # as an array of convolutions (implemented as a dictionary for
        # efficiency). The convolution self.convs[f"{i}->{j}"] corresponds
        # to the connection from neuron class i to neuron class j.
        #####################################################################

        self.convs = nn.ModuleDict()
        self.out_convs = nn.ModuleDict()
        for i, row in enumerate(self.inter_neuron_type_connectivity):
            # Handle input neuron channel and spatial mode based on neuron type
            conv_in_type = self._source_from_row_idx(i)
            if conv_in_type == "input":
                conv_in_channels = self.in_channels
                conv_in_density = "same"
            elif conv_in_type == "feedback":
                conv_in_channels = self.feedback_channels
                conv_in_density = "same"
            else:
                assert conv_in_type == "cell"
                conv_in_channels = self.num_neuron_subtypes[
                    i - 1 - int(self.use_feedback)
                ]
                conv_in_density = self.neuron_type_density[
                    i - 1 - int(self.use_feedback)
                ]

            conv_in_class = self._class_from_row_idx(i)
            if conv_in_class in ("excitatory", "inhibitory"):
                Conv2d = Conv2dRectify
            else:
                assert conv_in_class == "hybrid"
                Conv2d = nn.Conv2d

            # Handle output neurons
            to_indices = np.nonzero(row)[0]
            for j in to_indices:
                if self.inter_neuron_type_connectivity[i, j]:
                    # Handle output neuron channel and spatial mode based on neuron type
                    conv_out_type = self._destination_from_col_idx(j)
                    if conv_out_type == "cell":
                        conv_out_channels: int = self.num_neuron_subtypes[j]  # type: ignore
                        conv_out_density: str = self.neuron_type_density[j]  # type: ignore
                    else:
                        assert conv_out_type == "output"
                        if conv_in_type in ("input", "feedback"):
                            warnings.warn(
                                "Input or feedback is connected to output. "
                                "This is typically undesired as the signal "
                                "will bypass the neuron types and go directly "
                                "to the output. Consider removing this "
                                "connection in the inter_neuron_type_connectivity "
                                "matrix."
                            )
                        conv_out_channels = self.out_channels
                        conv_out_density = "same"

                    # Handle stride upsampling if necessary
                    conv = nn.Sequential()
                    conv_stride = 1
                    if (
                        conv_in_density == "half"
                        and conv_out_density == "same"
                    ):
                        conv_stride = 2
                    elif (
                        conv_in_density == "same"
                        and conv_out_density == "half"
                    ):
                        conv.append(
                            nn.Upsample(size=self.in_size, mode="bilinear")
                        )

                    # Handle upsampling if necessary
                    conv.append(
                        Conv2d(
                            in_channels=conv_in_channels,
                            out_channels=conv_out_channels,
                            kernel_size=self.inter_neuron_type_spatial_extents[
                                i, j
                            ],
                            stride=conv_stride,
                            padding=(
                                self.inter_neuron_type_spatial_extents[i, j][0]
                                // 2,
                                self.inter_neuron_type_spatial_extents[i, j][1]
                                // 2,
                            ),
                            bias=self.inter_neuron_type_bias[i, j],
                        )
                    )
                    conv.append(
                        get_activation(
                            self.inter_neuron_type_nonlinearity[i, j]
                        )
                    )
                    if conv_out_type == "output":
                        self.out_convs[f"{i}->out"] = conv
                    else:
                        self.convs[f"{i}->{j}"] = conv

        #####################################################################
        # Post convolution operations
        #####################################################################

        # Initialize membrane time constants
        self.tau_mode = expand_list(config.tau_mode, self.num_neuron_types)
        check_possible_values(
            "tau_mode",
            self.tau_mode,
            ("subtype", "spatial", "subtype_spatial", "type"),
        )
        self.tau_init_fn = expand_list(
            config.tau_init_fn, self.num_neuron_types
        )

        self.tau = nn.ParameterList()
        for i in range(self.num_neuron_types):
            if self.tau_mode[i] == "spatial":
                tau_channels = 1
                tau_size = self.neuron_type_size[i]
            elif self.tau_mode[i] == "subtype":
                tau_channels = self.num_neuron_subtypes[i]
                tau_size = (1, 1)
            elif self.tau_mode[i] == "subtype_spatial":
                tau_channels = self.num_neuron_subtypes[i]
                tau_size = self.neuron_type_size[i]
            else:
                assert self.tau_mode[i] == "type"
                tau_channels = 1
                tau_size = (1, 1)

            tau = init_tensor(
                self.tau_init_fn[i],
                1,
                tau_channels,
                *tau_size,
            )
            noise = torch.rand_like(tau) * 1e-6

            self.tau.append(
                nn.Parameter(
                    tau + noise,
                    requires_grad=True,
                )
            )

        #####################################################################
        # Tensor initialization
        #####################################################################

        self.default_neuron_state_init_fn = config.default_neuron_state_init_fn
        self.default_feedback_state_init_fn = (
            config.default_feedback_state_init_fn
        )
        self.default_output_state_init_fn = config.default_output_state_init_fn

    def _source_from_row_idx(self, idx: int) -> Optional[str]:
        """Converts a row index to the corresponding source.

        Args:
            idx: Row index in the circuit connectivity matrix.

        Returns:
            The source associated with the index. Can be "input",
            "feedback", or "cell".
        """
        if idx == 0:
            return "input"
        elif self.use_feedback and idx == 1:
            return "feedback"
        else:
            return "cell"

    def _class_from_row_idx(self, idx: int) -> Optional[str]:
        """Converts a row index to the corresponding class.

        Args:
            idx: Row index in the circuit connectivity matrix.

        Returns:
            The class associated with the index. Can be "excitatory",
            "inhibitory", or "hybrid".
        """
        source = self._source_from_row_idx(idx)
        if source == "input":
            return self.in_class
        elif source == "feedback":
            return self.feedback_class
        else:
            return self.neuron_type_class[idx - 1 - int(self.use_feedback)]  # type: ignore

    def _destination_from_col_idx(self, idx: int) -> Optional[str]:
        """Converts a column index to the corresponding destination.

        Args:
            idx: Column index in the circuit connectivity matrix.

        Returns:
            The destination associated with the index. Can be "cell" or
            "output".
        """
        if idx < self.num_cols_connectivity - 1:
            return "cell"
        else:
            return "output"

    def _clamp_tau(self) -> None:
        for tau in self.tau:
            tau.data = torch.clamp(tau, min=1.0)

    def init_neuron_state(
        self,
        batch_size: int,
        init_fn: Optional[Union[str, TensorInitFnType]] = None,
        device: Optional[Union[torch.device, str]] = None,
    ) -> list[torch.Tensor]:
        """initializers the neuron hidden states.

        Args:
            batch_size: Batch size.
            init_fn: Initialization mode. Must be 'zeros', 'ones', 'randn', 'rand',
                a function, or None. If None, the default initialization mode will be used.
                If a function, it must take a variable number of positional arguments
                corresponding to the shape of the tensor to initialize, as well
                as a `device` keyword argument that sends the device to allocate
                the tensor on.
            device: Device to allocate the hidden states on.

        Returns:
            A list containing the initialized neuron hidden states.
        """

        init_fn_corrected = (
            init_fn
            if init_fn is not None
            else self.default_neuron_state_init_fn
        )

        return [
            init_tensor(
                init_fn_corrected,
                batch_size,
                self.num_neuron_subtypes[i],
                *self.in_size,
                device=device,
            )
            for i in range(self.num_neuron_types)
        ]

    def init_output_state(
        self,
        batch_size: int,
        init_fn: Optional[Union[str, TensorInitFnType]] = None,
        device: Optional[Union[torch.device, str]] = None,
    ) -> torch.Tensor:
        """Initializes the output.

        Args:
            batch_size: Batch size.
            init_fn: Initialization function. Must be 'zeros', 'ones', 'randn', 'rand',
                a function, or None. If None, the default initialization mode will be used.
            device: Device to allocate the hidden states on.

        Returns:
            The initialized output.
        """

        init_fn_corrected = (
            init_fn
            if init_fn is not None
            else self.default_output_state_init_fn
        )

        return init_tensor(
            init_fn_corrected,
            batch_size,
            self.out_channels,
            *self.in_size,
            device=device,
        )

    def init_feedback_state(
        self,
        batch_size: int,
        init_fn: Optional[Union[str, TensorInitFnType]] = None,
        device: Optional[Union[torch.device, str]] = None,
    ) -> Union[torch.Tensor, None]:
        """Initializes the feedback input.

        Args:
            batch_size: Batch size.
            init_fn: Initialization function. Must be 'zeros', 'ones', 'randn', 'rand',
                a function, or None. If None, the default initialization mode will be used.
            device: Device to allocate the hidden states on.

        Returns:
            The initialized feedback input if `use_feedback` is True, otherwise None.
        """

        if not self.use_feedback:
            return None

        init_fn_corrected = (
            init_fn
            if init_fn is not None
            else self.default_feedback_state_init_fn
        )

        return init_tensor(
            init_fn_corrected,
            batch_size,
            self.feedback_channels,
            *self.in_size,
            device=device,
        )

    def neuron_description_df(self) -> pd.DataFrame:
        """Creates a DataFrame representing the neuron types.

        Returns:
            DataFrame with columns for neuron type, spatial mode, and number of channels.
        """

        df_columns = defaultdict(list)
        for i in range(self.num_neuron_types):
            df_columns["type"].append(self.neuron_type_class[i])
            df_columns["spatial_mode"].append(self.neuron_type_density[i])
            df_columns["channels"].append(self.num_neuron_subtypes[i])

        df = pd.DataFrame(df_columns)

        return df

    def conv_connectivity_df(self) -> pd.DataFrame:
        """Creates a DataFrame representing connectivity between neural populations.

        Returns:
            DataFrame with rows representing source populations ("from") and
            columns representing target populations ("to").
        """
        row_labels = (
            ["input"]
            + (["feedback"] if self.use_feedback else [])
            + [f"neuron_{i}" for i in range(self.num_neuron_types)]
        )
        column_labels = [
            f"neuron_{i}" for i in range(self.num_neuron_types)
        ] + ["output"]

        assert len(row_labels) == self.num_rows_connectivity
        assert len(column_labels) == self.num_cols_connectivity

        array = np.empty((len(row_labels), len(column_labels)), dtype=object)
        for i in range(self.num_rows_connectivity):
            for j in range(self.num_cols_connectivity):
                if self.inter_neuron_type_connectivity[i, j]:
                    content = []
                    content.append(
                        "b" if self.inter_neuron_type_bias[i, j] else "_"
                    )
                    content.append(
                        self.inter_neuron_type_nonlinearity[i, j][:2]
                        if self.inter_neuron_type_nonlinearity[i, j]
                        else "_"
                    )
                    array[i, j] = ",".join(content)
                else:
                    array[i, j] = ""

        df = pd.DataFrame(
            array.tolist(), index=row_labels, columns=column_labels
        )
        df.index.name = "from"
        df.columns.name = "to"

        return df

    def summary(self) -> str:
        """Returns a string representation of the SpatiallyEmbeddedArea.

        Returns:
            String representation of the SpatiallyEmbeddedArea.
        """
        repr_str = "SpatiallyEmbeddedArea:\n"
        repr_str += "=" * 80 + "\n"
        repr_str += "Connectivity:\n"
        repr_str += self.conv_connectivity_df().to_string()
        repr_str += "-" * 80 + "\n"
        repr_str += "Neuron Description:\n"
        repr_str += self.neuron_description_df().to_string()
        repr_str += "=" * 80 + "\n"
        return repr_str

    def forward(
        self,
        input: torch.Tensor,
        neuron_state: Union[torch.Tensor, list[torch.Tensor]],
        feedback_state: Optional[torch.Tensor] = None,
    ) -> tuple[torch.Tensor, Union[torch.Tensor, list[torch.Tensor]]]:
        """Forward pass of the SpatiallyEmbeddedArea.

        Args:
            input: Input tensor of shape (batch_size, in_channels, in_size[0], in_size[1]).
            h_neuron: List of neuron hidden states of shape (batch_size, neuron_channels[i],
                in_size[0], in_size[1]) for each neuron type i.
            feedback_state: Feedback input of shape (batch_size, feedback_channels,
                in_size[0], in_size[1]).

        Returns:
            A tuple containing the output and new neuron hidden state.
        """

        # Expand h_neuron to match the number of neuron channels
        if isinstance(neuron_state, torch.Tensor):
            if self.num_neuron_types != 1:
                raise ValueError(
                    "neuron_state must be a list of tensors if num_neuron_types is not 1."
                )
            neuron_state = [neuron_state]

        # Check if feedback is provided if necessary
        if self.use_feedback == (feedback_state is None):
            raise ValueError(
                "use_feedback must be True if and only if feedback_state is provided."
            )

        # Compute convolutions for each connection in the circuit
        circuit_ins = (
            [input]
            + ([feedback_state] if self.use_feedback else [])
            + neuron_state
        )
        circuit_outs = [[] for _ in range(self.num_neuron_types)]
        for key, conv in self.convs.items():
            i, j = key.split("->")
            i, j = int(i), int(j)
            if self._class_from_row_idx(i) == "inhibitory":
                sign = -1
            else:
                sign = 1

            circuit_outs[j].append(sign * conv(circuit_ins[i]))

        # Update neuron states
        self._clamp_tau()
        neuron_state_new = []
        for i in range(self.num_neuron_types):
            # Aggregate all circuit outputs to this neuron type
            state_new = torch.stack(circuit_outs[i], dim=0).sum(dim=0)
            state_new = self.neuron_type_nonlinearity[i](state_new)

            # Euler update
            state_new = (
                state_new / self.tau[i]
                + (1 - 1 / self.tau[i]) * neuron_state[i]
            )
            neuron_state_new.append(state_new)

        # Compute output
        out = []
        for key, conv in self.out_convs.items():
            i, j = key.split("->")
            i = int(i)

            if self._class_from_row_idx(i) == "inhibitory":
                sign = -1
            else:
                sign = 1

            source = self._source_from_row_idx(i)
            if source == "cell":
                i = i - 1 - int(self.use_feedback)
                out.append(sign * conv(neuron_state_new[i]))
            else:
                warnings.warn(
                    f"Connection from {source} to output is not "
                    "recommended. Consider changing inter_neuron_type_connectivity "
                    "to remove this connection."
                )
                out.append(sign * conv(circuit_ins[i]))

        out = torch.stack(out, dim=0).sum(dim=0)

        return out, neuron_state_new


class SpatiallyEmbeddedRNN(nn.Module):
    """Spatially embedded RNN.

    This module stacks multiple SpatiallyEmbeddedArea instances with optional
    feedback connections between them.
    It handles spatial dimension matching between areas and provides a
    flexible interface for configuring the network.

    Attributes:
        num_areas: Number of SpatiallyEmbeddedArea instances in the network.
        areas: ModuleList containing the SpatiallyEmbeddedArea instances.
        feedback_convs: ModuleDict of feedback convolution layers between areas.
        area_time_delay: Whether to introduce a time delay between areas.
        pool_mode: Pooling mode for area outputs ('max' or 'avg').
        batch_first: Whether input has batch dimension as the first dimension.
        inter_area_feedback_connectivity: Connectivity matrix for feedback
            connections between areas.
        inter_area_feedback_nonlinearity: Nonlinearities for feedback
            connections between areas.
        inter_area_feedback_spatial_extents: Kernel sizes for feedback
            convolutions between areas.
    """

    def __init__(
        self,
        *,
        num_areas: int = 1,
        area_configs: Optional[Sequence[SpatiallyEmbeddedAreaConfig]] = None,
        area_kwargs: Optional[Sequence[Mapping[str, Any]]] = None,
        common_area_kwargs: Optional[Mapping[str, Any]] = None,
        inter_area_feedback_connectivity: Optional[
            InterAreaParam[Union[int, bool]]
        ] = None,
        inter_area_feedback_nonlinearity: Optional[
            InterAreaParam[Union[str, nn.Module, None]]
        ] = None,
        inter_area_feedback_spatial_extents: InterAreaParam[
            tuple[int, int]
        ] = (3, 3),
        area_time_delay: bool = False,
        pool_mode: Optional[str] = "max",
        batch_first: bool = True,
    ):
        """Initialize the SpatiallyEmbeddedRNN.

        Args:
            num_areas: Number of `SpatiallyEmbeddedArea` instances in the network.
            area_configs: Configuration object(s) for the `SpatiallyEmbeddedArea` instances.
                If provided as a list, must match the number of areas. If a single config
                is provided, it will be used for all areas with appropriate adjustments.
            area_kwargs: Additional keyword arguments for each area. If provided as a list,
                must match the number of areas.
            common_area_kwargs: Keyword arguments to apply to all areas.
            inter_area_feedback_connectivity: Connectivity matrix for feedback connections
                between areas of shape (num_areas, num_areas). Must be lower triangular and
                zero/False on the diagonal.
            inter_area_feedback_nonlinearity: Nonlinearities for feedback connections of
                shape (num_areas, num_areas).
            inter_area_feedback_spatial_extents: Kernel sizes for feedback convolutions
                of shape (num_areas, num_areas).
            pool_mode: Pooling mode for area outputs.
            area_time_delay: Whether to introduce a time delay between areas.
            batch_first: Whether the input tensor has batch dimension as the first dimension.

        Raises:
            ValueError: If any of the provided parameters are invalid.
        """
        super().__init__()

        ############################################################
        # Area configs
        ############################################################

        self.num_areas = num_areas

        if area_configs is not None:
            if area_kwargs is not None or common_area_kwargs is not None:
                raise ValueError(
                    "area_configs cannot be provided if area_configs_kwargs "
                    "or common_area_config_kwargs is provided."
                )
            if len(area_configs) != self.num_areas:
                raise ValueError("area_configs must be of length num_areas.")
        else:
            if area_kwargs is None:
                if common_area_kwargs is None:
                    raise ValueError(
                        "area_kwargs or common_area_kwargs must be provided if "
                        "area_configs is not provided."
                    )
                area_kwargs = [{}] * self.num_areas  # type: ignore
            elif len(area_kwargs) != self.num_areas:
                raise ValueError("area_kwargs must be of length num_areas.")

            if common_area_kwargs is None:
                common_area_kwargs = {}

            area_configs = [
                SpatiallyEmbeddedAreaConfig(
                    **common_area_kwargs,
                    **area_kwargs[i],  # type: ignore
                )
                for i in range(self.num_areas)
            ]

        # Validate area configurations
        for i in range(self.num_areas - 1):
            if area_configs[i].out_channels != area_configs[i + 1].in_channels:
                raise ValueError(
                    f"The output channels of area {i} must match the input "
                    f"channels of area {i + 1}."
                )

        ############################################################
        # RNN parameters
        ############################################################

        self.area_time_delay = area_time_delay
        self.pool_mode = pool_mode
        self.batch_first = batch_first

        ############################################################
        # Initialize areas
        ############################################################

        # Create areas
        self.areas = nn.ModuleList(
            [
                SpatiallyEmbeddedArea(area_config)
                for area_config in area_configs
            ]
        )

        ############################################################
        # Initialize feedback connections
        ############################################################

        self.feedback_convs = nn.ModuleDict()
        if inter_area_feedback_connectivity is None:
            if any(
                area_config.feedback_channels for area_config in area_configs
            ):
                raise ValueError(
                    "inter_area_feedback_connectivity must be provided if and only if "
                    "feedback_channels is provided for at least one area."
                )
        else:
            self.inter_area_feedback_connectivity = np.array(
                inter_area_feedback_connectivity, dtype=bool
            )
            if self.inter_area_feedback_connectivity.shape != (
                self.num_areas,
                self.num_areas,
            ):
                raise ValueError(
                    "The shape of inter_area_feedback_connectivity must be (num_areas, num_areas)."
                )
            self.inter_area_feedback_nonlinearity = expand_array_2d(
                inter_area_feedback_nonlinearity,
                self.num_areas,
                self.num_areas,
            )
            self.inter_area_feedback_spatial_extents = expand_array_2d(
                inter_area_feedback_spatial_extents,
                self.num_areas,
                self.num_areas,
                depth=1,
            )

            # Validate inter_area_feedback_connectivity tensor
            if (
                self.inter_area_feedback_connectivity.ndim != 2
                or self.inter_area_feedback_connectivity.shape[0]
                != self.num_areas
                or self.inter_area_feedback_connectivity.shape[1]
                != self.num_areas
            ):
                raise ValueError(
                    "The dimensions of inter_area_feedback_connectivity must match the number of areas."
                )
            if self.inter_area_feedback_connectivity.sum() == 0:
                raise ValueError(
                    "inter_area_feedback_connectivity must be a non-zero tensor if provided."
                )

            # Create feedback convolutions
            for i, row in enumerate(self.inter_area_feedback_connectivity):
                nonzero_indices = np.nonzero(row)[0]
                for j in nonzero_indices:
                    if i <= j:
                        raise ValueError(
                            f"the feedback connection from area {i} to area {j} "
                            f"is not valid because feedback connections must "
                            f"pass information from later areas to earlier "
                            f"areas (i.e. inter_area_feedback_connectivity must "
                            f"be lower triangular and zero on the diagonal)."
                        )
                    if not self.areas[j].use_feedback:
                        raise ValueError(
                            f"the connection from area {i} to area {j} is "
                            f"not valid because area {j} does not receive "
                            f"feedback (hint: feedback_channels may not be provided)"
                        )
                    self.feedback_convs[f"{i}->{j}"] = nn.Sequential(
                        nn.Upsample(
                            size=area_configs[j].in_size,
                            mode="bilinear",
                        ),
                        nn.Conv2d(
                            in_channels=area_configs[i].out_channels,
                            out_channels=area_configs[j].feedback_channels,
                            kernel_size=self.inter_area_feedback_spatial_extents[
                                i, j
                            ],
                            padding=(
                                self.inter_area_feedback_spatial_extents[i, j][
                                    0
                                ]
                                // 2,
                                self.inter_area_feedback_spatial_extents[i, j][
                                    1
                                ]
                                // 2,
                            ),
                            bias=area_configs[
                                j
                            ].default_feedback_state_init_fn,
                        ),
                        get_activation(
                            self.inter_area_feedback_nonlinearity[i, j]
                        ),
                    )

    def init_neuron_states(
        self,
        batch_size: int,
        init_fn: Optional[Union[str, TensorInitFnType]] = None,
        device: Optional[Union[torch.device, str]] = None,
    ) -> list[list[torch.Tensor]]:
        """Initializes the hidden states for all areas.

        Args:
            batch_size: Batch size.
            init_fn: Initialization function.
            device: Device to allocate tensors.

        Returns:
            A list containing the initialized neuron hidden states for each area.
        """

        return [
            area.init_neuron_state(batch_size, init_fn, device)  # type: ignore
            for area in self.areas
        ]

    def init_feedback_states(
        self,
        batch_size: int,
        init_fn: Optional[Union[str, TensorInitFnType]] = None,
        device: Optional[Union[torch.device, str]] = None,
    ) -> list[Optional[torch.Tensor]]:
        """Initializes the feedback inputs for all areas.

        Args:
            batch_size: Batch size.
            init_fn: Initialization function.
            device: Device to allocate tensors.

        Returns:
            A list of initialized feedback inputs for each area.
        """
        return [
            area.init_feedback_state(batch_size, init_fn, device)  # type: ignore
            for area in self.areas
        ]

    def init_output_states(
        self,
        batch_size: int,
        init_fn: Optional[Union[str, TensorInitFnType]] = None,
        device: Optional[Union[torch.device, str]] = None,
    ) -> list[torch.Tensor]:
        """Initializes the outputs for all areas.

        Args:
            batch_size: Batch size.
            init_fn: Initialization function.
            device: Device to allocate tensors.

        Returns:
            A list of initialized outputs for each area.
        """

        return [
            area.init_output_state(batch_size, init_fn, device)  # type: ignore
            for area in self.areas
        ]

    def init_states(
        self,
        out0: Optional[Sequence[Union[torch.Tensor, None]]],
        h_neuron0: Optional[Sequence[Sequence[Union[torch.Tensor, None]]]],
        fb0: Optional[Sequence[Union[torch.Tensor, None]]],
        num_steps: int,
        batch_size: int,
        out_init_fn: Optional[Union[str, TensorInitFnType]] = None,
        hidden_init_fn: Optional[Union[str, TensorInitFnType]] = None,
        fb_init_fn: Optional[Union[str, TensorInitFnType]] = None,
        device: Optional[Union[torch.device, str]] = None,
    ) -> tuple[
        list[list[Union[torch.Tensor, None]]],
        list[list[list[Union[torch.Tensor, None]]]],
        list[list[Union[torch.Tensor, int, None]]],
    ]:
        """Initializes the state of the network.

        Args:
            out0: Initial outputs for each area. If None, default initialization is used.
            h_neuron0: Initial neuron hidden states for each area. If None, default
                initialization is used.
            fb0: Initial feedback inputs for each area. If None, default initialization is used.
            num_steps: Number of time steps.
            batch_size: Batch size.
            out_init_fn: Initialization function for outputs if out0 is None. Defaults to None.
            hidden_init_fn: Initialization function for hidden states if h_neuron0 is None.
                Defaults to None.
            fb_init_fn: Initialization function for feedback inputs if fb0 is None.
                Defaults to None.
            device: Device to allocate tensors on. Defaults to None.

        Returns:
            A tuple containing:
            - Initialized outputs for each area and time step
            - Initialized neuron hidden states for each area, time step, and neuron type
            - Initialized feedback inputs for each area and time step

        Raises:
            ValueError: If the length of out0, h_neuron0, or fb0 doesn't match
                the number of areas.
        """

        # Validate input shapes of out0, h_neuron0, fb0
        if out0 is None:
            out0 = [None] * self.num_areas
        elif len(out0) != self.num_areas:
            raise ValueError(
                "The length of out0 must be equal to the number of areas."
            )
        if h_neuron0 is None:
            h_neuron0 = [
                [None] * self.areas[i].num_neuron_types  # type: ignore
                for i in range(self.num_areas)
            ]
        elif len(h_neuron0) != self.num_areas:
            raise ValueError(
                "The length of h_neuron0 must be equal to the number of areas."
            )
        if fb0 is None:
            fb0 = [None] * self.num_areas
        elif len(fb0) != self.num_areas:
            raise ValueError(
                "The length of fb0 must be equal to the number of areas."
            )

        # Initialize default values
        h_neuron0_default = self.init_neuron_states(
            batch_size, hidden_init_fn, device
        )
        fb0_default = self.init_feedback_states(batch_size, fb_init_fn, device)
        out0_default = self.init_output_states(batch_size, out_init_fn, device)

        # Initialize output, hidden state, and feedback lists
        outs: list[list[Union[torch.Tensor, None]]] = [
            [None] * num_steps for _ in range(self.num_areas)
        ]
        h_neurons: list[list[list[Union[torch.Tensor, None]]]] = [
            [[None] * self.areas[i].num_neuron_types for _ in range(num_steps)]  # type: ignore
            for i in range(self.num_areas)
        ]
        fbs: list[list[Union[torch.Tensor, int, None]]] = [
            [0 if self.areas[i].use_feedback else None] * num_steps
            for i in range(self.num_areas)
        ]

        # Fill time step -1 with the initial values
        for i in range(self.num_areas):
            outs[i][-1] = out0[i] if out0[i] is not None else out0_default[i]
            fbs[i][-1] = fb0[i] if fb0[i] is not None else fb0_default[i]
            for k in range(self.areas[i].num_neuron_types):  # type: ignore
                h_neurons[i][-1][k] = (
                    h_neuron0[i][k]
                    if h_neuron0[i][k] is not None
                    else h_neuron0_default[i][k]
                )

        return outs, h_neurons, fbs

    def _format_x(
        self,
        x: torch.Tensor,
        num_steps: Optional[int] = None,
    ) -> tuple[torch.Tensor, int]:
        """Formats the input tensor to match the expected shape.

        This method handles both single-step (4D) and multi-step (5D) input tensors,
        converting them to a consistent format with seq_len as the first dimension.
        For 4D inputs, it replicates the input across all time steps.

        Args:
            x: Input tensor, can be:
                - 4D tensor of shape (batch_size, channels, height, width) for a
                  single time step. Will be expanded to all time steps.
                - 5D tensor of shape (seq_len, batch_size, channels, height, width) or
                  (batch_size, seq_len, channels, height, width) if batch_first=True.
            num_steps: Number of time steps. Required if x is 4D.
                If x is 5D, it will be inferred from the sequence dimension unless
                explicitly provided.

        Returns:
            A tuple containing:
            - The formatted input tensor with shape (seq_len, batch_size, channels, height, width)
            - The number of time steps

        Raises:
            ValueError: If x has invalid dimensions (not 4D or 5D), if num_steps is
                not provided for 4D inputs, or if num_steps is inconsistent with
                the sequence length of 5D inputs.
        """
        if x.dim() == 4:
            if num_steps is None or num_steps < 1:
                raise ValueError(
                    "If x is 4D, num_steps must be provided and greater than 0"
                )
            x = x.unsqueeze(0).expand((num_steps, -1, -1, -1, -1))
        elif x.dim() == 5:
            if self.batch_first:
                x = x.transpose(0, 1)
            if num_steps is not None and num_steps != x.shape[0]:
                raise ValueError(
                    "If x is 5D and num_steps is provided, it must match the sequence length."
                )
            num_steps = x.shape[0]
        else:
            raise ValueError(
                "The input must be a 4D tensor or a 5D tensor with sequence length."
            )

        return x, num_steps

    def _format_result(
        self,
        outs: list[list[torch.Tensor]],
        h_neurons: list[list[list[torch.Tensor]]],
        fbs: list[list[Optional[torch.Tensor]]],
    ) -> tuple[
        list[torch.Tensor],
        list[list[torch.Tensor]],
        list[Optional[torch.Tensor]],
    ]:
        """Formats the outputs, hidden states, and feedback inputs for return.

        This method stacks tensors across time steps and applies batch_first
        transposition if needed. Each tensor has shape (batch_size, channels,
        height, width).

        Args:
            outs: Outputs for each area and time step. Shape: [num_areas][num_steps],
            h_neurons: Neuron hidden states for each area, time step, and neuron type.
                Shape: [num_areas][num_steps][num_neuron_types].
            fbs: Feedback inputs for each area and time step. Shape: [num_areas][num_steps].

        Returns:
            A tuple containing:
            - List of stacked outputs per area. Each tensor has shape:
              (seq_len, batch_size, channels, height, width) or
              (batch_size, seq_len, channels, height, width) if batch_first=True.
            - List of lists of stacked hidden states per area and neuron type.
              Same shape pattern as outputs.
            - List of stacked feedback inputs per area (or None if not used).
              Same shape pattern as outputs.
        """
        outs_stack: list[torch.Tensor] = []
        h_neurons_stack: list[list[torch.Tensor]] = []
        fbs_stack: Optional[list[Optional[torch.Tensor]]] = []

        for i in range(self.num_areas):
            outs_stack.append(torch.stack(outs[i]))
            h_neurons_stack.append(
                [
                    torch.stack(
                        [h_neurons[i][t][j] for t in range(len(h_neurons[i]))]
                    )
                    for j in range(self.areas[i].num_neuron_types)  # type: ignore
                ]
            )
            if self.areas[i].use_feedback:
                fbs_stack.append(torch.stack(fbs[i]))  # type: ignore
            else:
                assert all(feedback_state is None for feedback_state in fbs[i])
                fbs_stack.append(None)
            if self.batch_first:
                outs_stack[i] = outs_stack[i].transpose(0, 1)
                for j in range(self.areas[i].num_neuron_types):  # type: ignore
                    h_neurons_stack[i][j] = h_neurons_stack[i][j].transpose(
                        0, 1
                    )
                if self.areas[i].use_feedback:
                    fbs_stack[i] = fbs_stack[i].transpose(0, 1)  # type: ignore

        return outs_stack, h_neurons_stack, fbs_stack

    def _match_spatial_size(
        self,
        x: torch.Tensor,
        size: tuple[int, int],
    ) -> torch.Tensor:
        """Adjusts the spatial dimensions of the input tensor.

        This method ensures that tensors have compatible spatial dimensions when
        passing between areas. It uses either pooling (when downsampling) or
        interpolation (when upsampling).

        Args:
            x: Input tensor of shape (batch_size, channels, height, width).
            size: Target spatial size (height, width).

        Returns:
            Resized tensor matching the target spatial size.

        Raises:
            ValueError: If self.pool_mode is not 'avg' or 'max'.
        """
        if x.shape[-2] > size[0] and x.shape[-1] > size[1]:
            if self.pool_mode == "avg":
                return F.adaptive_avg_pool2d(x, size)
            elif self.pool_mode == "max":
                return F.adaptive_max_pool2d(x, size)
            else:
                raise ValueError(f"Invalid pool_mode: {self.pool_mode}")
        elif x.shape[-2] < size[0] and x.shape[-1] < size[1]:
            return F.interpolate(x, size, mode="bilinear", align_corners=False)
        else:
            assert x.shape[-2] == size[0] and x.shape[-1] == size[1]
            return x

    def forward(
        self,
        x: torch.Tensor,
        num_steps: Optional[int] = None,
        output_state0: Optional[Sequence[Optional[torch.Tensor]]] = None,
        neuron_state0: Optional[
            Sequence[Sequence[Optional[torch.Tensor]]]
        ] = None,
        feedback_state0: Optional[Sequence[Optional[torch.Tensor]]] = None,
    ) -> tuple[
        list[torch.Tensor],
        list[list[torch.Tensor]],
        list[Union[torch.Tensor, None]],
    ]:
        """Performs forward pass of the SpatiallyEmbeddedRNN.

        Args:
            x: Input tensor. Can be either:
                - 4D tensor of shape (batch_size, in_channels, height, width)
                  representing a single time step. In this case, num_steps must be
                  provided.
                - 5D tensor of shape (seq_len, batch_size, in_channels, height, width)
                  or (batch_size, seq_len, in_channels, height, width) if
                  batch_first=True.
            num_steps: Number of time steps. Required if x is 4D.
                If x is 5D, this must match the sequence length dimension in x.
            output_state0: Initial outputs for each area. Length should match the
                number of areas. Each element can be None to use default initialization.
            neuron_state0: Initial neuron hidden states for each area and neuron type.
                Length should match the number of areas, and each inner sequence length
                should match the number of neuron types in that area.
            feedback_state0: Initial feedback inputs for each area. Length should match
                the number of areas.

        Returns:
            A tuple containing:
            - Outputs for each area. Each tensor has shape:
              (seq_len, batch_size, out_channels, height, width) or
              (batch_size, seq_len, out_channels, height, width) if batch_first=True.
            - Hidden states for each area and neuron type.
              Same shape pattern as outputs but with neuron_channels.
            - Feedback inputs for each area (None if the area doesn't use feedback).

        Raises:
            ValueError: If input shape is invalid or num_steps is inconsistent with
                the input shape.
        """

        device = x.device

        x, num_steps = self._format_x(x, num_steps)

        batch_size = x.shape[1]

        output_states, neuron_states, feedback_states = self.init_states(
            output_state0,
            neuron_state0,
            feedback_state0,
            num_steps,
            batch_size,
            device=device,
        )

        for t in range(num_steps):
            for i, area in enumerate(self.areas):
                # Compute area update and output
                if i == 0:
                    area_in = x[t]
                else:
                    if self.area_time_delay:
                        area_in = output_states[i - 1][t - 1]
                    else:
                        area_in = output_states[i - 1][t]
                    assert isinstance(area_in, torch.Tensor)
                    area_in = self._match_spatial_size(
                        area_in,
                        self.areas[i].in_size,  # type: ignore
                    )

                output_states[i][t], neuron_states[i][t] = area(
                    input=area_in,
                    neuron_state=neuron_states[i][t - 1],
                    feedback_state=feedback_states[i][t - 1],
                )

            # Apply feedback
            for key, conv in self.feedback_convs.items():
                area_i, area_j = key.split("->")
                area_i, area_j = int(area_i), int(area_j)
                feedback_states[area_j][t] = feedback_states[area_j][t] + conv(
                    output_states[area_i][t]
                )

        output_states, neuron_states, feedback_states = self._format_result(
            output_states,  # type: ignore
            neuron_states,  # type: ignore
            feedback_states,  # type: ignore
        )

        return output_states, neuron_states, feedback_states<|MERGE_RESOLUTION|>--- conflicted
+++ resolved
@@ -59,33 +59,6 @@
     one excitatory neuron type which is stimulated by the input and by itself
     (lateral connections).
 
-<<<<<<< HEAD
-    Args:
-        in_size: Size of the input data (height, width).
-        in_channels: Number of input channels.
-        out_channels: Number of output channels.
-        feedback_channels: Number of feedback channels. Defaults to
-            None.
-        in_class (CellTypeParam[str], optional): Class of input signal. Can be
-            "excitatory", "inhibitory", or "hybrid". Defaults to "hybrid".
-        feedback_class (str, optional): Class of feedback signal. Can be
-            "excitatory", "inhibitory", or "hybrid". Defaults to "hybrid".
-        num_cell_types (int, optional): Number of cell types. Defaults to 1.
-        num_cell_subtypes (CellTypeParam[int], optional):
-            Number of subtypes for each cell type. Defaults to 16.
-        cell_type_class (CellTypeParam[str], optional): Class of cell type. Can be
-            "excitatory", "inhibitory", or "hybrid". Defaults to "hybrid".
-        cell_type_density (CellTypeParam[str], optional):
-            Spatial density of each cell type. Can be "same" or "half". Defaults to
-            "same".
-        cell_type_nonlinearity (CellTypeParam[Optional[Union[str, nn.Module]]], optional):
-            Nonlinearity to apply to each cell type's activity after adding the
-            impact of all connected inputs/cell types in the circuit motif.
-            Defaults to "Sigmoid".
-        inter_cell_type_connectivity (InterCellTypeParam[Union[int, bool]], optional):
-            Connectivity matrix for the circuit motif whose shape is
-            (1 + int(use_feedback) + num_cell_types, num_cell_types + 1). Here,
-=======
     Any of the parameters annotated with `ScalarOrListLike` can be either a
     single value that applies to all neuron types, or a list of values that
     apply to each neuron type.
@@ -118,7 +91,6 @@
         inter_neuron_type_connectivity: Connectivity matrix for the circuit motif.
             The shape should be
             (1 + int(use_feedback) + num_neuron_types, num_neuron_types + 1). Here,
->>>>>>> 7c24a648
             rows represent source types and columns represent destination types.
             A True entry in the matrix indicates a connection from the source to
             the destination.
@@ -237,24 +209,6 @@
 
 
 class SpatiallyEmbeddedArea(nn.Module):
-<<<<<<< HEAD
-    """Implements a biologically-plausible, spatially embedded neural area.
-
-    This module implements the core computational unit of the SpatiallyEmbeddedRNN.
-    It supports multiple neuron types (excitatory, inhibitory, and hybrid) with
-    configurable connectivity patterns, activation functions, and time constants.
-
-    Args:
-        config: Configuration object that
-            specifies the area architecture and parameters. See
-            SpatiallyEmbeddedAreaConfig for details. If None, parameters must be
-            provided as keyword arguments.
-        **kwargs: Keyword arguments that can be used to override or provide
-            parameters not specified in the config object. These will be used to
-            populate the config if one is not provided.
-
-    The module implements:
-=======
     """A biologically-plausible, spatially embedded neural area.
 
     This module imposes a series of biologically-inspired constraints on
@@ -268,9 +222,8 @@
     to which other neuron types, and which neuron types project to the output of
     the area.
 
-    ### Some key features:
-
->>>>>>> 7c24a648
+    ## Key features:
+
     - Configurable neuron types (excitatory/inhibitory/hybrid)
     - Configurable spatial extents of lateral connections (same/half)
     - Convolutional connectivity between neuron populations
@@ -313,8 +266,7 @@
         convs: Convolutional layers representing connections between neuron types.
         out_convs: Convolutional layers connecting to the output.
 
-    Example:
-    '''
+    Examples:
     >>> config = SpatiallyEmbeddedAreaConfig(
     ...     in_size=(32, 32),
     ...     in_channels=3,
